use std::{
    path::PathBuf,
    sync::{Arc, Mutex},
    time::Duration,
};

use crate::{Address, Error};
use casper_engine_test_support::{
    DeployItemBuilder, ExecuteRequestBuilder, InMemoryWasmTestBuilder, ARG_AMOUNT,
    DEFAULT_ACCOUNT_INITIAL_BALANCE, DEFAULT_GENESIS_CONFIG, DEFAULT_GENESIS_CONFIG_HASH,
    DEFAULT_PAYMENT,
};
use casper_execution_engine::core::engine_state::{
    self, run_genesis_request::RunGenesisRequest, GenesisAccount,
};
use casper_types::{
    account::AccountHash,
    bytesrepr::{self, Bytes, FromBytes, ToBytes},
    runtime_args, ApiError, CLTyped, ContractPackageHash, Key, Motes, PublicKey, RuntimeArgs,
    SecretKey, URef, U512,
};

use blake2::{
    digest::{Update, VariableOutput},
    VarBlake2b,
};

pub use casper_execution_engine::core::execution::Error as ExecutionError;

/// CasperVM based testing environment.
#[derive(Clone)]
pub struct TestEnv {
    state: Arc<Mutex<TestEnvState>>,
}

impl TestEnv {
    /// Create new TestEnv.
    pub fn new() -> TestEnv {
        TestEnv {
            state: Arc::new(Mutex::new(TestEnvState::new())),
        }
    }

    /// Deploy new wasm file.
    pub fn deploy_wasm_file(&self, session_code: &str, session_args: RuntimeArgs) {
        self.state
            .lock()
            .unwrap()
            .deploy_wasm_file(session_code, session_args);
    }

    /// Call contract and return a value.
    pub fn call<T: FromBytes>(
        &self,
        hash: ContractPackageHash,
        entry_point: &str,
        args: RuntimeArgs,
        has_return: bool,
    ) -> Result<Option<T>, Error> {
        self.state
            .lock()
            .unwrap()
            .call(hash, entry_point, args, has_return)
    }

    /// Read [`ContractPackageHash`] from the active user's named keys.
    pub fn get_contract_package_hash(&self, name: &str) -> ContractPackageHash {
        self.state.lock().unwrap().get_contract_package_hash(name)
    }

    /// Read [`casper_types::CLValue`] from the contract's named keys.
    pub fn get_value<T: FromBytes + CLTyped>(&self, hash: ContractPackageHash, name: &str) -> T {
        self.state.lock().unwrap().get_value(hash, name)
    }

    /// Read [`casper_types::CLValue`] from the contract's dictionary.
    pub fn get_dict_value<K: ToBytes + CLTyped, V: FromBytes + CLTyped + Default>(
        &self,
        hash: ContractPackageHash,
        name: &str,
        key: K,
    ) -> V {
        self.state.lock().unwrap().get_dict_value(hash, name, key)
    }

    /// Get account by index.
    pub fn get_account(&self, n: usize) -> Address {
        self.state.lock().unwrap().get_account(n)
    }

    /// Set the account context.
    pub fn as_account(&self, account: Address) {
        self.state.lock().unwrap().as_account(account);
    }

    /// Increases the current value of block_time
    pub fn advance_block_time_by(&self, seconds: Duration) {
        self.state.lock().unwrap().block_time += seconds.as_secs();
    }

    pub fn get_block_time(&self) -> u64 {
        self.state.lock().unwrap().block_time
    }
}

impl Default for TestEnv {
    fn default() -> Self {
        TestEnv::new()
    }
}

pub struct TestEnvState {
    accounts: Vec<Address>,
    active_account: Address,
    context: InMemoryWasmTestBuilder,
    block_time: u64,
    calls_counter: u32,
}

impl TestEnvState {
    pub fn new() -> TestEnvState {
        let mut genesis_config = DEFAULT_GENESIS_CONFIG.clone();
        let mut accounts: Vec<Address> = Vec::new();
<<<<<<< HEAD
        for i in 0..10 {
=======
        for i in 0..5 {
>>>>>>> 6478e114
            // Create keypair.
            let secret_key = SecretKey::ed25519_from_bytes([i; 32]).unwrap();
            let public_key = PublicKey::from(&secret_key);

            // Create an AccountHash from a public key.
            let account_addr = AccountHash::from(&public_key);

            // Create a GenesisAccount.
            let account = GenesisAccount::account(
                public_key,
                Motes::new(U512::from(DEFAULT_ACCOUNT_INITIAL_BALANCE)),
                None,
            );
            genesis_config.ee_config_mut().push_account(account);

            accounts.push(account_addr.into());
        }

        let run_genesis_request = RunGenesisRequest::new(
            *DEFAULT_GENESIS_CONFIG_HASH,
            genesis_config.protocol_version(),
            genesis_config.take_ee_config(),
        );

        let mut builder = InMemoryWasmTestBuilder::default();
        builder.run_genesis(&run_genesis_request).commit();

        TestEnvState {
            active_account: accounts[0],
            context: builder,
            accounts,
            block_time: 0,
            calls_counter: 0,
        }
    }

    pub fn deploy_wasm_file(&mut self, wasm_path: &str, args: RuntimeArgs) {
        let session_code = PathBuf::from(wasm_path);
        let deploy_item = DeployItemBuilder::new()
            .with_empty_payment_bytes(runtime_args! {ARG_AMOUNT => *DEFAULT_PAYMENT})
            .with_authorization_keys(&[self.active_account_hash()])
            .with_address(self.active_account_hash())
            .with_session_code(session_code, args)
            .with_deploy_hash(self.next_hash())
            .build();

        let execute_request = ExecuteRequestBuilder::from_deploy_item(deploy_item)
            .with_block_time(self.block_time)
            .build();
        self.context.exec(execute_request).commit().expect_success();
    }

    pub fn call<T: FromBytes>(
        &mut self,
        hash: ContractPackageHash,
        entry_point: &str,
        args: RuntimeArgs,
        has_return: bool,
    ) -> Result<Option<T>, Error> {
        let session_code = PathBuf::from("getter_proxy.wasm");

        let args_bytes: Vec<u8> = args.to_bytes().unwrap();
        let args = runtime_args! {
            "contract_package_hash" => hash,
            "entry_point" => entry_point,
            "args" => Bytes::from(args_bytes),
            "has_return" => has_return
        };

        let deploy_item = DeployItemBuilder::new()
            .with_empty_payment_bytes(runtime_args! {ARG_AMOUNT => *DEFAULT_PAYMENT})
            .with_authorization_keys(&[self.active_account_hash()])
            .with_address(self.active_account_hash())
            .with_session_code(session_code, args)
            .with_deploy_hash(self.next_hash())
            .build();

        let execute_request = ExecuteRequestBuilder::from_deploy_item(deploy_item)
            .with_block_time(self.block_time)
            .build();
        self.context.exec(execute_request).commit();

        let active_account = self.active_account_hash();

        let result = if self.context.is_error() {
            Err(parse_error(self.context.get_error().unwrap()))
        } else if has_return {
            let result: Bytes = self.get_account_value(active_account, "result");
            Ok(Some(bytesrepr::deserialize(result.to_vec()).unwrap()))
        } else {
            Ok(None)
        };
        self.active_account = self.get_account(0);
        result
    }

    pub fn get_contract_package_hash(&self, name: &str) -> ContractPackageHash {
        let account = self
            .context
            .get_account(self.active_account_hash())
            .unwrap();
        let key: &Key = account.named_keys().get(name).unwrap();
        ContractPackageHash::from(key.into_hash().unwrap())
    }

    pub fn get_value<T: FromBytes + CLTyped>(&self, hash: ContractPackageHash, name: &str) -> T {
        let contract_hash = self
            .context
            .get_contract_package(hash)
            .unwrap()
            .current_contract_hash()
            .unwrap();

        self.context
            .query(None, Key::Hash(contract_hash.value()), &[name.to_string()])
            .unwrap()
            .as_cl_value()
            .unwrap()
            .clone()
            .into_t()
            .unwrap()
    }

    pub fn get_account_value<T: FromBytes + CLTyped>(&self, hash: AccountHash, name: &str) -> T {
        self.context
            .query(None, Key::Account(hash), &[name.to_string()])
            .unwrap()
            .as_cl_value()
            .unwrap()
            .clone()
            .into_t()
            .unwrap()
    }

    pub fn get_dict_value<K: ToBytes + CLTyped, V: FromBytes + CLTyped + Default>(
        &self,
        hash: ContractPackageHash,
        name: &str,
        key: K,
    ) -> V {
        let contract_hash = self
            .context
            .get_contract_package(hash)
            .unwrap()
            .current_contract_hash()
            .unwrap();

        let dictionary_seed_uref: URef = *self
            .context
            .get_contract(contract_hash)
            .unwrap()
            .named_keys()
            .get(name)
            .unwrap()
            .as_uref()
            .unwrap();

        match self.context.query_dictionary_item(
            None,
            dictionary_seed_uref,
            &to_dictionary_key(&key),
        ) {
            Ok(val) => {
                let value: V = val.as_cl_value().unwrap().clone().into_t::<V>().unwrap();
                value
            }
            Err(_) => V::default(),
        }
    }

    fn active_account_hash(&self) -> AccountHash {
        *self.active_account.as_account_hash().unwrap()
    }

    pub fn get_account(&self, n: usize) -> Address {
        *self.accounts.get(n).unwrap()
    }

    pub fn as_account(&mut self, account: Address) {
        self.active_account = account;
    }

    fn next_hash(&mut self) -> [u8; 32] {
        let seed = self.calls_counter;
        self.calls_counter += 1;
        let mut hash = [0u8; 32];
        hash[0] = seed as u8;
        hash[1] = (seed >> 8) as u8;
        hash
    }
}

fn to_dictionary_key<T: ToBytes>(key: &T) -> String {
    let preimage = key.to_bytes().unwrap();
    let hash = blake2b(preimage);
    hex::encode(hash)
}

fn blake2b<T: AsRef<[u8]>>(data: T) -> [u8; 32] {
    let mut result = [0; 32];
    let mut hasher = VarBlake2b::new(32).expect("should create hasher");

    hasher.update(data);
    hasher.finalize_variable(|slice| {
        result.copy_from_slice(slice);
    });
    result
}

fn parse_error(err: engine_state::Error) -> Error {
    if let engine_state::Error::Exec(exec_err) = err {
<<<<<<< HEAD
        match exec_err {
            ExecutionError::Revert(ApiError::User(id)) => Error::from(id),
            ExecutionError::InvalidContext => Error::InvalidContext,
            _ => panic!("{}", exec_err.to_string()),
=======
        if let ExecutionError::Revert(ApiError::User(id)) = exec_err {
            return Error::from(id);
        }
        if let ExecutionError::NoSuchMethod(name) = exec_err {
            return Error::NoSuchMethod(name);
        }
        if let ExecutionError::InvalidContext = exec_err {
            return Error::InvalidContext;
>>>>>>> 6478e114
        }
    } else {
        panic!("{}", err.to_string())
    }
}<|MERGE_RESOLUTION|>--- conflicted
+++ resolved
@@ -121,11 +121,7 @@
     pub fn new() -> TestEnvState {
         let mut genesis_config = DEFAULT_GENESIS_CONFIG.clone();
         let mut accounts: Vec<Address> = Vec::new();
-<<<<<<< HEAD
         for i in 0..10 {
-=======
-        for i in 0..5 {
->>>>>>> 6478e114
             // Create keypair.
             let secret_key = SecretKey::ed25519_from_bytes([i; 32]).unwrap();
             let public_key = PublicKey::from(&secret_key);
@@ -337,21 +333,11 @@
 
 fn parse_error(err: engine_state::Error) -> Error {
     if let engine_state::Error::Exec(exec_err) = err {
-<<<<<<< HEAD
         match exec_err {
             ExecutionError::Revert(ApiError::User(id)) => Error::from(id),
             ExecutionError::InvalidContext => Error::InvalidContext,
+            ExecutionError::NoSuchMethod(name) => Error::NoSuchMethod(name),
             _ => panic!("{}", exec_err.to_string()),
-=======
-        if let ExecutionError::Revert(ApiError::User(id)) = exec_err {
-            return Error::from(id);
-        }
-        if let ExecutionError::NoSuchMethod(name) = exec_err {
-            return Error::NoSuchMethod(name);
-        }
-        if let ExecutionError::InvalidContext = exec_err {
-            return Error::InvalidContext;
->>>>>>> 6478e114
         }
     } else {
         panic!("{}", err.to_string())
