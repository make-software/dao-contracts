use casper_contract::contract_api::{runtime, storage};
use casper_types::{
    contracts::NamedKeys, runtime_args, CLTyped, ContractPackageHash, EntryPoint, EntryPointAccess,
    EntryPointType, EntryPoints, RuntimeArgs, U256,
};
use utils::{owner::Owner, token::{Token, events::Transfer}, whitelist::Whitelist, Address, Events};

pub trait ReputationContractInterface {
    fn init(&mut self);
    fn mint(&mut self, recipient: Address, amount: U256);
    fn burn(&mut self, owner: Address, amount: U256);
    fn transfer_from(&mut self, owner: Address, recipient: Address, amount: U256);
    fn change_ownership(&mut self, owner: Address);
    fn add_to_whitelist(&mut self, address: Address);
    fn remove_from_whitelist(&mut self, address: Address);
}

#[derive(Default)]
pub struct ReputationContract {
    pub token: Token,
    pub owner: Owner,
    pub whitelist: Whitelist,
}

impl ReputationContractInterface for ReputationContract {
    fn init(&mut self) {
        utils::init_events();
        let deployer = utils::caller();
        self.owner.init(deployer);
        self.whitelist.init();
        self.whitelist.add_to_whitelist(deployer);
        self.token.init();
    }

    fn mint(&mut self, recipient: Address, amount: U256) {
        self.whitelist.ensure_whitelisted();
        self.token.mint(recipient, amount);
    }

    fn burn(&mut self, owner: Address, amount: U256) {
        self.whitelist.ensure_whitelisted();
        self.token.burn(owner, amount);
    }

    fn transfer_from(&mut self, owner: Address, recipient: Address, amount: U256) {
        self.whitelist.ensure_whitelisted();
        self.token.raw_transfer(owner, recipient, amount);
    }

    fn change_ownership(&mut self, owner: Address) {
        self.owner.ensure_owner();
        self.owner.change_ownership(owner);
        self.whitelist.add_to_whitelist(owner);
    }

    fn add_to_whitelist(&mut self, address: Address) {
        self.owner.ensure_owner();
        self.whitelist.add_to_whitelist(address);
    }

    fn remove_from_whitelist(&mut self, address: Address) {
        self.owner.ensure_owner();
        self.whitelist.remove_from_whitelist(address);
    }
}

impl ReputationContract {
    pub fn install() {
        // Create a new contract package hash for the contract.
        let (contract_package_hash, _) = storage::create_contract_package_at_hash();
        runtime::put_key(
            "reputation_contract_package_hash",
            contract_package_hash.into(),
        );
        storage::add_contract_version(
            contract_package_hash,
            ReputationContract::entry_points(),
            NamedKeys::new(),
        );

        // Call contrustor method.
        let mut contract_instance = ReputationContractCaller::at(contract_package_hash);
        contract_instance.init();

        // Revoke access to init.
    }

    pub fn entry_points() -> EntryPoints {
        let mut entry_points = EntryPoints::new();
        entry_points.add_entry_point(EntryPoint::new(
            "init",
            vec![],
            <()>::cl_type(),
            EntryPointAccess::Public,
            EntryPointType::Contract,
        ));

        entry_points.add_entry_point(utils::owner::entry_points::change_ownership());
        entry_points.add_entry_point(utils::whitelist::entry_points::add_to_whitelist());
        entry_points.add_entry_point(utils::whitelist::entry_points::remove_from_whitelist());
        entry_points.add_entry_point(utils::token::entry_points::mint());
        entry_points.add_entry_point(utils::token::entry_points::burn());
        entry_points.add_entry_point(utils::token::entry_points::transfer_from());

        entry_points
    }
}

pub struct ReputationContractCaller {
    contract_package_hash: ContractPackageHash,
}

impl ReputationContractCaller {
    pub fn at(contract_package_hash: ContractPackageHash) -> Self {
        ReputationContractCaller {
            contract_package_hash,
        }
    }
}

impl ReputationContractInterface for ReputationContractCaller {
    fn init(&mut self) {
        let _: () = runtime::call_versioned_contract(
            self.contract_package_hash,
            None,
            "init",
            runtime_args! {},
        );
    }

    fn mint(&mut self, recipient: Address, amount: U256) {
        runtime::call_versioned_contract(
            self.contract_package_hash,
            None,
            "mint",
            runtime_args! {
                "recipient" => recipient,
                "amount" => amount
            },
        )
    }

    fn burn(&mut self, owner: Address, amount: U256) {
        runtime::call_versioned_contract(
            self.contract_package_hash,
            None,
            "burn",
            runtime_args! {
                "owner" => owner,
                "amount" => amount
            },
        )
    }

    fn transfer_from(&mut self, owner: Address, recipient: Address, amount: U256) {
        runtime::call_versioned_contract(
            self.contract_package_hash,
            None,
            "transfer_from",
            runtime_args! {
                "owner" => owner,
                "recipient" => recipient,
                "amount" => amount
            },
        )
    }

    fn change_ownership(&mut self, owner: Address) {
        runtime::call_versioned_contract(
            self.contract_package_hash,
            None,
            "change_ownership",
            runtime_args! {
                "owner" => owner,
            },
        )
    }

    fn add_to_whitelist(&mut self, address: Address) {
        runtime::call_versioned_contract(
            self.contract_package_hash,
            None,
            "add_to_whitelist",
            runtime_args! {
                "address" => address,
            },
        )
    }

    fn remove_from_whitelist(&mut self, address: Address) {
        runtime::call_versioned_contract(
            self.contract_package_hash,
            None,
            "remove_from_whitelist",
            runtime_args! {
                "address" => address,
            },
        )
    }
}

#[cfg(feature = "test-support")]
mod tests {
    use casper_types::bytesrepr::{FromBytes, Bytes};
    use casper_types::{runtime_args, ContractPackageHash, RuntimeArgs, U256};
    use utils::Address;
    use utils::TestEnv;

    use crate::{ReputationContract, ReputationContractInterface};

    pub struct ReputationContractTest {
        env: TestEnv,
        package_hash: ContractPackageHash,
        data: ReputationContract,
    }

    impl ReputationContractTest {
        pub fn new(env: &TestEnv) -> ReputationContractTest {
            env.deploy_wasm_file("reputation_contract.wasm", runtime_args! {});
            let package_hash = env.get_contract_package_hash("reputation_contract_package_hash");
            ReputationContractTest {
                env: env.clone(),
                package_hash,
                data: ReputationContract::default(),
            }
        }

        pub fn as_account(&mut self, account: Address) -> &mut Self {
            self.env.as_account(account);
            self
        }

        pub fn get_owner(&self) -> Option<Address> {
            self.env
                .get_value(self.package_hash, self.data.owner.owner.path())
        }

        pub fn total_supply(&self) -> U256 {
            self.env
                .get_value(self.package_hash, self.data.token.total_supply.path())
        }

        pub fn balance_of(&self, address: Address) -> U256 {
            self.env
                .get_dict_value(self.package_hash, self.data.token.balances.path(), address)
        }

        pub fn is_whitelisted(&self, address: Address) -> bool {
            self.env.get_dict_value(
                self.package_hash,
                self.data.whitelist.whitelist.path(),
                address,
            )
        }
<<<<<<< HEAD

        pub fn event<T: FromBytes>(&self, index: u32) -> T {
            let raw_event: Bytes = self.env.get_dict_value(
                self.package_hash,
                "events",
                index
            );
            let (event, bytes) = T::from_bytes(&raw_event).unwrap();
            assert!(bytes.is_empty());
            event
        }
=======
>>>>>>> e1fc4f69
    }

    impl ReputationContractInterface for ReputationContractTest {
        fn init(&mut self) {
            todo!()
        }

        fn mint(&mut self, recipient: Address, amount: U256) {
            self.env.call_contract_package(
                self.package_hash,
                "mint",
                runtime_args! {
                    "recipient" => recipient,
                    "amount" => amount
                },
            )
        }

        fn burn(&mut self, owner: Address, amount: U256) {
            self.env.call_contract_package(
                self.package_hash,
                "burn",
                runtime_args! {
                    "owner" => owner,
                    "amount" => amount
                },
            )
        }

        fn transfer_from(&mut self, owner: Address, recipient: Address, amount: U256) {
            self.env.call_contract_package(
                self.package_hash,
                "transfer_from",
                runtime_args! {
                    "owner" => owner,
                    "recipient" => recipient,
                    "amount" => amount
                },
            )
        }

        fn change_ownership(&mut self, owner: Address) {
            self.env.call_contract_package(
                self.package_hash,
                "change_ownership",
                runtime_args! {
                    "owner" => owner
                },
            )
        }

        fn add_to_whitelist(&mut self, address: Address) {
            self.env.call_contract_package(
                self.package_hash,
                "add_to_whitelist",
                runtime_args! {
                    "address" => address
                },
            )
        }

        fn remove_from_whitelist(&mut self, address: Address) {
            self.env.call_contract_package(
                self.package_hash,
                "remove_from_whitelist",
                runtime_args! {
                    "address" => address
                },
            )
        }
    }
}

#[cfg(feature = "test-support")]
pub use tests::ReputationContractTest;<|MERGE_RESOLUTION|>--- conflicted
+++ resolved
@@ -252,8 +252,6 @@
                 address,
             )
         }
-<<<<<<< HEAD
-
         pub fn event<T: FromBytes>(&self, index: u32) -> T {
             let raw_event: Bytes = self.env.get_dict_value(
                 self.package_hash,
@@ -264,8 +262,6 @@
             assert!(bytes.is_empty());
             event
         }
-=======
->>>>>>> e1fc4f69
     }
 
     impl ReputationContractInterface for ReputationContractTest {
