--- conflicted
+++ resolved
@@ -109,23 +109,12 @@
 }
 
 impl Onboarding {
-<<<<<<< HEAD
     fn build_configuration(&self, requestor: Address) -> Configuration {
-        ConfigurationBuilder::new(
-            self.voting.variable_repo_address(),
-            self.voting.va_token_address(),
-        )
-        .only_va_can_create(false)
-        .is_bid_escrow(true)
-        .bound_ballot_for_successful_voting(requestor)
-        .build()
-=======
-    fn build_configuration(&self) -> Configuration {
         ConfigurationBuilder::new(&self.refs)
             .only_va_can_create(false)
             .is_bid_escrow(true)
+            .bound_ballot_for_successful_voting(requestor)
             .build()
->>>>>>> 53673485
     }
 
     fn init_voting(
@@ -199,27 +188,8 @@
         revert(Error::VotingAlreadyCanceled)
     }
 
-<<<<<<< HEAD
     fn on_quorum_not_reached(&self, request: &Request) {
         cspr::withdraw_cspr(request.creator(), request.cspr_deposit());
-=======
-    fn on_quorum_not_reached(
-        &self,
-        voting_id: VotingId,
-        voting_type: VotingType,
-        request: &Request,
-    ) {
-        let configuration = self.configurations.get_or_revert(&voting_id);
-
-        if (configuration.informal_stake_reputation() && voting_type == VotingType::Informal)
-            || voting_type == VotingType::Formal
-        {
-            self.voting.return_yes_voters_rep(voting_id, voting_type);
-            self.voting.return_no_voters_rep(voting_id, voting_type);
-        }
-
-        transfer::withdraw_cspr(request.creator(), request.cspr_deposit());
->>>>>>> 53673485
     }
 
     fn on_informal_voting_finished(&mut self, _voting_id: VotingId) {}
@@ -228,25 +198,10 @@
         let configuration = self.configurations.get_or_revert(&voting_id);
         let voting = self.voting.get_voting_or_revert(voting_id);
         // Make the user VA.
-<<<<<<< HEAD
-        self.voting.va_token().mint(request.creator());
+        self.refs.va_token().mint(request.creator());
         // Burn temporary reputation.
         self.burn_requestor_reputation(request);
         self.mint_and_redistribute_reputation_for_requestor(&voting, request);
-=======
-        self.refs.va_token().mint(request.creator());
-
-        // Bound ballot for the requester - mint temporary reputation.
-        self.voting
-            .bound_ballot(voting_id, request.creator(), VotingType::Formal);
-        self.voting
-            .return_yes_voters_rep(voting_id, VotingType::Formal);
-        self.voting
-            .redistribute_reputation_of_no_voters(voting_id, VotingType::Formal);
-        // Burn temporary reputation.
-        self.burn_requestor_reputation(request);
-        self.mint_and_redistribute_reputation_for_requestor(voting_id, request);
->>>>>>> 53673485
         self.redistribute_cspr(&configuration, request.cspr_deposit());
     }
 
@@ -267,9 +222,9 @@
         let configuration = self.configurations.get_or_revert(&voting.voting_id());
 
         let reputation_to_mint = request.rep_stake();
-
         let reputation_to_redistribute =
             configuration.apply_default_policing_rate_to(reputation_to_mint);
+
         // Worker
         self.refs.reputation_token().mint(
             request.creator(),
@@ -301,7 +256,7 @@
     fn redistribute_to_governance(&mut self, configuration: &Configuration, amount: U512) -> U512 {
         let governance_wallet: Address = configuration.bid_escrow_wallet_address();
         let governance_wallet_payment = configuration.apply_bid_escrow_payment_ratio_to(amount);
-        casper_dao_utils::cspr::withdraw_cspr(governance_wallet, governance_wallet_payment);
+        cspr::withdraw_cspr(governance_wallet, governance_wallet_payment);
 
         amount - governance_wallet_payment
     }
@@ -312,11 +267,7 @@
 
         for (address, balance) in all_balances.balances() {
             let amount = to_redistribute * balance / total_supply;
-<<<<<<< HEAD
-            casper_dao_utils::cspr::withdraw_cspr(address, amount);
-=======
-            casper_dao_utils::transfer::withdraw_cspr(*address, amount);
->>>>>>> 53673485
+            cspr::withdraw_cspr(*address, amount);
         }
     }
 
