use proc_macro2::Span;
use proc_macro2::TokenStream;
use quote::quote;
use quote::TokenStreamExt;
use syn::punctuated::Punctuated;
use syn::token::Comma;
use syn::FnArg;
use syn::ReturnType;

use super::parser::CasperContractItem;
use super::utils;

pub fn generate_code(input: &CasperContractItem) -> Result<TokenStream, syn::Error> {
    let contract_test_interface = generate_test_interface(input)?;
    let contract_test_impl = generate_test_implementation(input)?;

    Ok(quote! {
        #contract_test_impl
        #contract_test_interface
    })
}

fn generate_test_implementation(input: &CasperContractItem) -> Result<TokenStream, syn::Error> {
    let ident = &input.ident;
    let contract_ident = &input.contract_ident;
    let contract_test_ident = &input.contract_test_ident;
    let constructor = build_constructor(input)?;

    Ok(quote! {
        #[cfg(feature = "test-support")]
        #[doc = "A wrapper around [`"]
        #[doc = stringify!(#contract_ident)]
        #[doc = "`] to simplify testing."]
        #[doc = "Implements [`"]
        #[doc = stringify!(#ident)]
        #[doc = "`] and [`TestContract`](casper_dao_utils::TestContract)."]
        pub struct #contract_test_ident {
            env: casper_dao_utils::TestEnv,
            package_hash: casper_types::ContractPackageHash,
            data: #contract_ident,
        }

        #[cfg(feature = "test-support")]
        impl #contract_test_ident {
            #constructor
        }

<<<<<<< HEAD
        #[cfg(feature = "test-support")]
        impl casper_dao_utils::TestContract for #contract_test_ident {
            fn get_package_hash(&self) -> casper_types::ContractPackageHash {
=======
            pub fn get_env(&self) -> &casper_dao_utils::TestEnv {
                &self.env
            }

            pub fn get_package_hash(&self) -> casper_types::ContractPackageHash {
>>>>>>> 58f8ffb9
                self.package_hash
            }

            fn address(&self) -> casper_dao_utils::Address {
                casper_dao_utils::Address::from(self.package_hash)
            }

            fn as_account(&mut self, account: casper_dao_utils::Address) -> &mut Self {
                self.env.as_account(account);
                self
            }

<<<<<<< HEAD
            fn event<T: casper_types::bytesrepr::FromBytes>(&self, index: u32) -> T {
                let raw_event: std::option::Option<casper_types::bytesrepr::Bytes> = self.env.get_dict_value(self.package_hash, "events", index);
                let raw_event = raw_event.unwrap();
                let (event, bytes) = T::from_bytes(&raw_event).unwrap();
                assert!(bytes.is_empty());
                event
            }

            fn assert_event_at<T: casper_types::bytesrepr::FromBytes + std::cmp::PartialEq + std::fmt::Debug>(&self, index: i32, event: T) {
=======
            pub fn as_nth_account(&mut self, account: usize) -> &mut Self {
                self.env.as_account(self.env.get_account(account));
                self
            }

            pub fn advance_block_time_by(&mut self, seconds: u64) -> &mut Self {
                self.env.advance_block_time_by(core::time::Duration::from_secs(seconds));
                self
            }

            fn index_to_u32(&self, index: i32) -> u32 {
>>>>>>> 58f8ffb9
                let length: u32 = self.env.get_value(self.package_hash, "events_length");
                if index.is_negative() {
                    length - index.wrapping_abs() as u32
                } else {
                    index as u32
                }
            }

            pub fn events_count(&self) -> i32 {
                let length: u32 = self.env.get_value(self.package_hash, "events_length");
                length as i32
            }

            pub fn event<T: casper_types::bytesrepr::FromBytes>(&self, index: i32) -> T {
                let raw_event: std::option::Option<casper_types::bytesrepr::Bytes> = self.env.get_dict_value(self.package_hash, "events", self.index_to_u32(index));
                let raw_event = raw_event.unwrap();
                let (event, bytes) = T::from_bytes(&raw_event).unwrap();
                assert!(bytes.is_empty());
                event
            }

            pub fn assert_event_at<T: casper_types::bytesrepr::FromBytes + std::cmp::PartialEq + std::fmt::Debug>(&self, index: i32, event: T) {
                assert_eq!(self.event::<T>(index), event);
            }

<<<<<<< HEAD
            fn assert_last_event<T: casper_types::bytesrepr::FromBytes + std::cmp::PartialEq + std::fmt::Debug>(&self, event: T) {
                let length: u32 = self.env.get_value(self.package_hash, "events_length");
                assert_eq!(self.event::<T>(length - 1), event);
=======
            pub fn assert_last_event<T: casper_types::bytesrepr::FromBytes + std::cmp::PartialEq + std::fmt::Debug>(&self, event: T) {
                self.assert_event_at(-1, event);
>>>>>>> 58f8ffb9
            }
        }
    })
}

fn build_constructor(item: &CasperContractItem) -> Result<TokenStream, syn::Error> {
    let init = match utils::find_method(item, "init") {
        Some(method) => method,
        None => {
            return Err(syn::Error::new(
                Span::call_site(),
                "Contract has to define init() method",
            ))
        }
    };
    let casper_args = utils::generate_method_args(init);
    let mut args: Punctuated<FnArg, Comma> = Punctuated::new();
    init.sig
        .inputs
        .clone()
        .into_iter()
        .skip(1)
        .for_each(|arg| args.push(arg));

    let contract_test_ident = &item.contract_test_ident;
    let wasm_file_name = &item.wasm_file_name;
    let package_hash = &item.package_hash;

    Ok(quote! {
        pub fn new(env: &casper_dao_utils::TestEnv, #args) -> #contract_test_ident {
            env.deploy_wasm_file(#wasm_file_name, #casper_args);
            let package_hash = env.get_contract_package_hash(#package_hash);
            #contract_test_ident {
                env: env.clone(),
                package_hash,
                data: casper_dao_utils::instance::Instanced::instance("contract"),
            }
        }
    })
}

fn generate_test_interface(input: &CasperContractItem) -> Result<TokenStream, syn::Error> {
    let contract_test_ident = &input.contract_test_ident;
    let methods = build_methods(input);

    Ok(quote! {
      #[cfg(feature = "test-support")]
      impl #contract_test_ident {
        #methods
      }
    })
}

fn build_methods(input: &CasperContractItem) -> TokenStream {
    let mut stream = TokenStream::new();
    stream.append_all(input.trait_methods.iter().map(|method| {
        let sig = &method.sig;
        let ident = &sig.ident;
        let args = utils::generate_method_args(method);
        let sig_inputs = &sig.inputs;
        match &sig.output {
            ReturnType::Default => quote! {
                pub fn #ident(#sig_inputs) -> Result<(), casper_dao_utils::Error> {
                    let result: Result<Option<()>, casper_dao_utils::Error> = self.env.call(
                        self.package_hash,
                        stringify!(#ident),
                        #args,
                        false
                    );
                    match result {
                        Ok(None) => Ok(()),
                        Ok(Some(_)) => panic!("Unexpected value on return."),
                        Err(err) => Err(err)
                    }
                }
            },
            ReturnType::Type(_, ty) => quote! {
                pub fn #ident(#sig_inputs) -> #ty {
                    let result: Result<Option<#ty>, casper_dao_utils::Error> = self.env.call::<#ty>(
                        self.package_hash,
                        stringify!(#ident),
                        #args,
                        true
                    );
                    result.unwrap().unwrap()
                }
            },
        }
    }));

    quote! {
        #stream
    }
}

#[cfg(test)]
mod tests {
    use quote::quote;
    use syn::parse_quote;

    use crate::contract::{contract_test::build_constructor, utils, CasperContractItem};

    #[test]
    fn generating_test_contract_constructor_works() {
        let item = CasperContractItem {
            trait_methods: vec![
                parse_quote! { fn do_something(&mut self, amount: U256); },
                parse_quote! { fn init(&mut self); },
            ],
            ..utils::tests::mock_valid_item()
        };

        let expected = quote! {
            pub fn new(env: &casper_dao_utils::TestEnv,) -> ContractTest {
                env.deploy_wasm_file("contract_wasm", casper_types::RuntimeArgs::new());
                let package_hash = env.get_contract_package_hash("contract");
                ContractTest {
                    env: env.clone(),
                    package_hash,
                    data: casper_dao_utils::instance::Instanced::instance ("contract"),
                }
            }
        };

        pretty_assertions::assert_eq!(
            expected.to_string(),
            build_constructor(&item).unwrap().to_string(),
        );
    }

    #[test]
    fn generating_test_constructor_without_init_method_fails() {
        let invalid_item = utils::tests::mock_item_without_init();
        let result = build_constructor(&invalid_item)
            .map_err(|err| err.to_string())
            .unwrap_err();
        let expected = "Contract has to define init() method".to_string();
        assert_eq!(expected, result);
    }

    #[test]
    fn generating_test_constructor_with_args_works() {
        let item = utils::tests::mock_item_init_with_args();
        let expected = quote! {
            pub fn new(env: &casper_dao_utils::TestEnv, arg1: String, arg2: String) -> ContractTest {
                env.deploy_wasm_file(
                    "contract_wasm",
                    {
                        let mut named_args = casper_types::RuntimeArgs::new();
                        named_args.insert(stringify!(arg1), arg1).unwrap();
                        named_args.insert(stringify!(arg2), arg2).unwrap();
                        named_args
                    }
                );
                let package_hash = env.get_contract_package_hash("contract");
                ContractTest {
                    env: env.clone(),
                    package_hash,
                    data: casper_dao_utils::instance::Instanced::instance("contract"),
                }
            }
        };
        pretty_assertions::assert_eq!(
            expected.to_string(),
            build_constructor(&item).unwrap().to_string(),
        );
    }
}<|MERGE_RESOLUTION|>--- conflicted
+++ resolved
@@ -45,17 +45,13 @@
             #constructor
         }
 
-<<<<<<< HEAD
         #[cfg(feature = "test-support")]
         impl casper_dao_utils::TestContract for #contract_test_ident {
+            fn get_env(&self) -> &casper_dao_utils::TestEnv {
+                &self.env
+            }
+
             fn get_package_hash(&self) -> casper_types::ContractPackageHash {
-=======
-            pub fn get_env(&self) -> &casper_dao_utils::TestEnv {
-                &self.env
-            }
-
-            pub fn get_package_hash(&self) -> casper_types::ContractPackageHash {
->>>>>>> 58f8ffb9
                 self.package_hash
             }
 
@@ -68,9 +64,23 @@
                 self
             }
 
-<<<<<<< HEAD
-            fn event<T: casper_types::bytesrepr::FromBytes>(&self, index: u32) -> T {
-                let raw_event: std::option::Option<casper_types::bytesrepr::Bytes> = self.env.get_dict_value(self.package_hash, "events", index);
+            fn as_nth_account(&mut self, account: usize) -> &mut Self {
+                self.env.as_account(self.env.get_account(account));
+                self
+            }
+
+            fn advance_block_time_by(&mut self, seconds: u64) -> &mut Self {
+                self.env.advance_block_time_by(core::time::Duration::from_secs(seconds));
+                self
+            }
+
+            fn events_count(&self) -> i32 {
+                let length: u32 = self.env.get_value(self.package_hash, "events_length");
+                length as i32
+            }
+
+            fn event<T: casper_types::bytesrepr::FromBytes>(&self, index: i32) -> T {
+                let raw_event: std::option::Option<casper_types::bytesrepr::Bytes> = self.env.get_dict_value(self.package_hash, "events", self.index_to_u32(index));
                 let raw_event = raw_event.unwrap();
                 let (event, bytes) = T::from_bytes(&raw_event).unwrap();
                 assert!(bytes.is_empty());
@@ -78,52 +88,23 @@
             }
 
             fn assert_event_at<T: casper_types::bytesrepr::FromBytes + std::cmp::PartialEq + std::fmt::Debug>(&self, index: i32, event: T) {
-=======
-            pub fn as_nth_account(&mut self, account: usize) -> &mut Self {
-                self.env.as_account(self.env.get_account(account));
-                self
-            }
-
-            pub fn advance_block_time_by(&mut self, seconds: u64) -> &mut Self {
-                self.env.advance_block_time_by(core::time::Duration::from_secs(seconds));
-                self
-            }
-
+                assert_eq!(self.event::<T>(index), event);
+            }
+
+            fn assert_last_event<T: casper_types::bytesrepr::FromBytes + std::cmp::PartialEq + std::fmt::Debug>(&self, event: T) {
+                self.assert_event_at(-1, event);
+            }
+        }
+
+        #[cfg(feature = "test-support")]
+        impl #contract_test_ident {
             fn index_to_u32(&self, index: i32) -> u32 {
->>>>>>> 58f8ffb9
                 let length: u32 = self.env.get_value(self.package_hash, "events_length");
                 if index.is_negative() {
                     length - index.wrapping_abs() as u32
                 } else {
                     index as u32
                 }
-            }
-
-            pub fn events_count(&self) -> i32 {
-                let length: u32 = self.env.get_value(self.package_hash, "events_length");
-                length as i32
-            }
-
-            pub fn event<T: casper_types::bytesrepr::FromBytes>(&self, index: i32) -> T {
-                let raw_event: std::option::Option<casper_types::bytesrepr::Bytes> = self.env.get_dict_value(self.package_hash, "events", self.index_to_u32(index));
-                let raw_event = raw_event.unwrap();
-                let (event, bytes) = T::from_bytes(&raw_event).unwrap();
-                assert!(bytes.is_empty());
-                event
-            }
-
-            pub fn assert_event_at<T: casper_types::bytesrepr::FromBytes + std::cmp::PartialEq + std::fmt::Debug>(&self, index: i32, event: T) {
-                assert_eq!(self.event::<T>(index), event);
-            }
-
-<<<<<<< HEAD
-            fn assert_last_event<T: casper_types::bytesrepr::FromBytes + std::cmp::PartialEq + std::fmt::Debug>(&self, event: T) {
-                let length: u32 = self.env.get_value(self.package_hash, "events_length");
-                assert_eq!(self.event::<T>(length - 1), event);
-=======
-            pub fn assert_last_event<T: casper_types::bytesrepr::FromBytes + std::cmp::PartialEq + std::fmt::Debug>(&self, event: T) {
-                self.assert_event_at(-1, event);
->>>>>>> 58f8ffb9
             }
         }
     })
