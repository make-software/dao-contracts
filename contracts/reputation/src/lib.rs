--- conflicted
+++ resolved
@@ -8,11 +8,7 @@
     contracts::NamedKeys, runtime_args, CLTyped, ContractPackageHash, EntryPoint, EntryPointAccess,
     EntryPointType, EntryPoints, Group, RuntimeArgs, URef, U256,
 };
-<<<<<<< HEAD
 use utils::{consts, owner::Owner, staking::TokenWithStaking, whitelist::Whitelist, Address};
-=======
-use utils::{owner::Owner, token::Token, whitelist::Whitelist, Address};
->>>>>>> 649122a5
 
 pub trait ReputationContractInterface {
     fn init(&mut self);
