use casper_dao_utils::{
    casper_dao_macros::casper_contract_interface,
    casper_env::{caller, init_events},
    owner::Owner,
    staking::TokenWithStaking,
    whitelist::Whitelist,
    Address,
};
use casper_types::U256;

<<<<<<< HEAD
#[casper_contract_interface]
=======
/// Interface of the Reputation Contract.
///
/// It should be implemented by [`ReputationContract`], [`ReputationContractCaller`]
/// and [`ReputationContractTest`].
>>>>>>> 4e8e668c
pub trait ReputationContractInterface {
    /// Constructor method.
    ///
    /// It initializes contract elements:
    /// * Events dictionary.
    /// * Named keys of [`TokenWithStaking`], [`Owner`] and [`Whitelist`].
    /// * Set [`caller`] as the owner of the contract.
    /// * Add [`caller`] to the whitelist.
    ///
    /// It emits [`OwnerChanged`](casper_dao_utils::owner::events::OwnerChanged),
    /// [`AddedToWhitelist`](casper_dao_utils::whitelist::events::AddedToWhitelist) events.
    fn init(&mut self);

    /// Mint new tokens. Add `amount` of new tokens to the balance of the `recipient` and
    /// increment the total supply. Only whitelisted addresses are permited to call this method.
    ///
    /// It throws [`NotWhitelisted`](casper_dao_utils::Error::NotWhitelisted) if caller
    /// is not whitelisted.
    ///
    /// It emits [`Mint`](casper_dao_utils::token::events::Mint) event.
    fn mint(&mut self, recipient: Address, amount: U256);

    /// Burn existing tokens. Remove `amount` of existing tokens from the balance of the `owner`
    /// and decrement the total supply. Only whitelisted addresses are permited to call this
    /// method.
    ///
    /// It throws [`NotWhitelisted`](casper_dao_utils::Error::NotWhitelisted) if caller
    /// is not whitelisted.
    ///
    /// It emits [`Burn`](casper_dao_utils::token::events::Burn) event.
    fn burn(&mut self, owner: Address, amount: U256);

    /// Transfer `amount` of tokens from `owner` to `recipient`. Only whitelisted addresses are
    /// permited to call this method.
    ///
    /// It throws [`NotWhitelisted`](casper_dao_utils::Error::NotWhitelisted) if caller
    /// is not whitelisted.
    ///
    /// It throws [`InsufficientBalance`](casper_dao_utils::Error::InsufficientBalance)
    /// if `recipient`'s balance is less then `amount`.
    ///
    /// It emits [`Transfer`](casper_dao_utils::token::events::Transfer) event.
    fn transfer_from(&mut self, owner: Address, recipient: Address, amount: U256);

    /// Change ownership of the contract. Transfer the ownership to the `owner`. Only current owner
    /// is permited to call this method.
    ///
    /// It throws [`NotAnOwner`](casper_dao_utils::Error::NotAnOwner) if caller
    /// is not the current owner.
    ///
    /// It emits [`OwnerChanged`](casper_dao_utils::owner::events::OwnerChanged),
    /// [`AddedToWhitelist`](casper_dao_utils::whitelist::events::AddedToWhitelist) events.
    fn change_ownership(&mut self, owner: Address);

    /// Add new address to the whitelist.
    ///
    /// It throws [`NotAnOwner`](casper_dao_utils::Error::NotAnOwner) if caller
    /// is not the current owner.
    ///
    /// It emits [`AddedToWhitelist`](casper_dao_utils::whitelist::events::AddedToWhitelist) event.
    fn add_to_whitelist(&mut self, address: Address);

    /// Remove address from the whitelist.
    ///
    /// It throws [`NotAnOwner`](casper_dao_utils::Error::NotAnOwner) if caller
    /// is not the current owner.
    ///
    /// It emits [`RemovedFromWhitelist`](casper_dao_utils::whitelist::events::RemovedFromWhitelist)
    /// event.
    fn remove_from_whitelist(&mut self, address: Address);

    /// Stake `amount` of tokens for the `address`. It decrements `address`'s balance by `amount`.
    ///
    /// It throws [`NotAnOwner`](casper_dao_utils::Error::NotAnOwner) if caller
    /// is not the current owner.
    ///
    /// It throws [`InsufficientBalance`](casper_dao_utils::Error::InsufficientBalance)
    /// if `address`'s balance is less then `amount`.
    ///
    /// It emits [`TokensStaked`](casper_dao_utils::staking::events::TokensStaked)
    /// event.
    fn stake(&mut self, address: Address, amount: U256);

    /// Unstake `amount` of tokens for the `address`. It increments `address`'s balance by
    /// `amount`.
    ///
    /// It throws [`NotAnOwner`](casper_dao_utils::Error::NotAnOwner) if caller
    /// is not the current owner.
    ///
    /// It throws [`InsufficientBalance`](casper_dao_utils::Error::InsufficientBalance)
    /// if `address`'s staked amount is less then `amount`.
    ///
    /// It emits [`TokensUnstaked`](casper_dao_utils::staking::events::TokensUnstaked)
    /// event.
    fn unstake(&mut self, address: Address, amount: U256);
}

/// Implementation of the Reputation Contract. See [`ReputationContractInterface`].
#[derive(Default)]
pub struct ReputationContract {
    pub token: TokenWithStaking,
    pub owner: Owner,
    pub whitelist: Whitelist,
}

impl ReputationContractInterface for ReputationContract {
    fn init(&mut self) {
        init_events();
        let deployer = caller();
        self.owner.init(deployer);
        self.whitelist.init();
        self.whitelist.add_to_whitelist(deployer);
        self.token.init();
    }

    fn mint(&mut self, recipient: Address, amount: U256) {
        self.whitelist.ensure_whitelisted();
        self.token.mint(recipient, amount);
    }

    fn burn(&mut self, owner: Address, amount: U256) {
        self.whitelist.ensure_whitelisted();
        self.token.burn(owner, amount);
    }

    fn transfer_from(&mut self, owner: Address, recipient: Address, amount: U256) {
        self.whitelist.ensure_whitelisted();
        self.token.raw_transfer(owner, recipient, amount);
    }

    fn change_ownership(&mut self, owner: Address) {
        self.owner.ensure_owner();
        self.owner.change_ownership(owner);
        self.whitelist.add_to_whitelist(owner);
    }

    fn add_to_whitelist(&mut self, address: Address) {
        self.owner.ensure_owner();
        self.whitelist.add_to_whitelist(address);
    }

    fn remove_from_whitelist(&mut self, address: Address) {
        self.owner.ensure_owner();
        self.whitelist.remove_from_whitelist(address);
    }

    fn stake(&mut self, address: Address, amount: U256) {
        self.whitelist.ensure_whitelisted();
        self.token.stake(address, amount);
    }

    fn unstake(&mut self, address: Address, amount: U256) {
        self.whitelist.ensure_whitelisted();
        self.token.unstake(address, amount);
    }
}

<<<<<<< HEAD
#[cfg(feature = "test-support")]
impl ReputationContractTest {
    pub fn get_owner(&self) -> Option<Address> {
        self.env
            .get_value(self.package_hash, self.data.owner.owner.path())
=======
impl ReputationContract {
    pub fn install() {
        // Create a new contract package hash for the contract.
        let (contract_package_hash, _) = storage::create_contract_package_at_hash();
        runtime::put_key(
            "reputation_contract_package_hash",
            contract_package_hash.into(),
        );

        let init_access: URef = storage::create_contract_user_group(
            contract_package_hash,
            "init",
            1,
            Default::default(),
        )
        .unwrap_or_revert()
        .pop()
        .unwrap_or_revert();

        storage::add_contract_version(
            contract_package_hash,
            ReputationContract::entry_points(),
            NamedKeys::new(),
        );

        // Call contrustor method.
        let mut contract_instance = ReputationContractCaller::at(contract_package_hash);
        contract_instance.init();

        // Revoke access to init.
        let mut urefs = BTreeSet::new();
        urefs.insert(init_access);
        storage::remove_contract_user_group_urefs(contract_package_hash, "init", urefs)
            .unwrap_or_revert();
    }

    pub fn entry_points() -> EntryPoints {
        let mut entry_points = EntryPoints::new();
        entry_points.add_entry_point(EntryPoint::new(
            "init",
            vec![],
            <()>::cl_type(),
            EntryPointAccess::Groups(vec![Group::new("init")]),
            EntryPointType::Contract,
        ));

        entry_points.add_entry_point(casper_dao_utils::owner::entry_points::change_ownership());
        entry_points.add_entry_point(casper_dao_utils::whitelist::entry_points::add_to_whitelist());
        entry_points
            .add_entry_point(casper_dao_utils::whitelist::entry_points::remove_from_whitelist());
        entry_points.add_entry_point(casper_dao_utils::staking::entry_points::mint());
        entry_points.add_entry_point(casper_dao_utils::staking::entry_points::burn());
        entry_points.add_entry_point(casper_dao_utils::staking::entry_points::transfer_from());
        entry_points.add_entry_point(casper_dao_utils::staking::entry_points::stake());
        entry_points.add_entry_point(casper_dao_utils::staking::entry_points::unstake());

        entry_points
    }
}

/// Implementation of the Reputation Contract Caller. See [`ReputationContractInterface`].
pub struct ReputationContractCaller {
    contract_package_hash: ContractPackageHash,
}

impl ReputationContractCaller {
    pub fn at(contract_package_hash: ContractPackageHash) -> Self {
        ReputationContractCaller {
            contract_package_hash,
        }
    }
}

impl ReputationContractInterface for ReputationContractCaller {
    fn init(&mut self) {
        let _: () = runtime::call_versioned_contract(
            self.contract_package_hash,
            None,
            consts::EP_INIT,
            runtime_args! {},
        );
    }

    fn mint(&mut self, recipient: Address, amount: U256) {
        runtime::call_versioned_contract(
            self.contract_package_hash,
            None,
            consts::EP_MINT,
            runtime_args! {
                consts::PARAM_RECIPIENT => recipient,
                consts::PARAM_AMOUNT => amount
            },
        )
    }

    fn burn(&mut self, owner: Address, amount: U256) {
        runtime::call_versioned_contract(
            self.contract_package_hash,
            None,
            consts::EP_BURN,
            runtime_args! {
                consts::PARAM_OWNER => owner,
                consts::PARAM_AMOUNT => amount
            },
        )
    }

    fn transfer_from(&mut self, owner: Address, recipient: Address, amount: U256) {
        runtime::call_versioned_contract(
            self.contract_package_hash,
            None,
            consts::EP_TRANSFER_FROM,
            runtime_args! {
                consts::PARAM_OWNER => owner,
                consts::PARAM_RECIPIENT => recipient,
                consts::PARAM_AMOUNT => amount
            },
        )
    }

    fn change_ownership(&mut self, owner: Address) {
        runtime::call_versioned_contract(
            self.contract_package_hash,
            None,
            consts::EP_CHANGE_OWNERSHIP,
            runtime_args! {
                consts::PARAM_OWNER => owner,
            },
        )
    }

    fn add_to_whitelist(&mut self, address: Address) {
        runtime::call_versioned_contract(
            self.contract_package_hash,
            None,
            consts::EP_ADD_TO_WHITELIST,
            runtime_args! {
                consts::PARAM_ADDRESS => address,
            },
        )
>>>>>>> 4e8e668c
    }

    pub fn total_supply(&self) -> U256 {
        self.env
            .get_value(self.package_hash, self.data.token.token.total_supply.path())
    }

    pub fn balance_of(&self, address: Address) -> U256 {
        self.env.get_dict_value(
            self.package_hash,
            self.data.token.token.balances.path(),
            address,
        )
    }

    pub fn is_whitelisted(&self, address: Address) -> bool {
        self.env.get_dict_value(
            self.package_hash,
            self.data.whitelist.whitelist.path(),
            address,
        )
    }

<<<<<<< HEAD
    pub fn get_staked_balance_of(&self, address: Address) -> U256 {
        self.env
            .get_dict_value(self.package_hash, self.data.token.stakes.path(), address)
=======
#[cfg(feature = "test-support")]
mod tests {
    use std::fmt::Debug;

    use casper_dao_utils::{consts, Address, TestEnv};
    use casper_types::bytesrepr::{Bytes, FromBytes};
    use casper_types::{runtime_args, ContractPackageHash, RuntimeArgs, U256};

    use crate::{ReputationContract, ReputationContractInterface};

    /// Implementation of the Reputation Contract Test. See [`ReputationContractInterface`].
    pub struct ReputationContractTest {
        env: TestEnv,
        package_hash: ContractPackageHash,
        data: ReputationContract,
>>>>>>> 4e8e668c
    }
}<|MERGE_RESOLUTION|>--- conflicted
+++ resolved
@@ -8,14 +8,14 @@
 };
 use casper_types::U256;
 
-<<<<<<< HEAD
+// TODO: Put it lower.
+//
+// Interface of the Reputation Contract.
+//
+// It should be implemented by [`ReputationContract`], [`ReputationContractCaller`]
+// and [`ReputationContractTest`].
+
 #[casper_contract_interface]
-=======
-/// Interface of the Reputation Contract.
-///
-/// It should be implemented by [`ReputationContract`], [`ReputationContractCaller`]
-/// and [`ReputationContractTest`].
->>>>>>> 4e8e668c
 pub trait ReputationContractInterface {
     /// Constructor method.
     ///
@@ -173,154 +173,11 @@
     }
 }
 
-<<<<<<< HEAD
 #[cfg(feature = "test-support")]
 impl ReputationContractTest {
     pub fn get_owner(&self) -> Option<Address> {
         self.env
             .get_value(self.package_hash, self.data.owner.owner.path())
-=======
-impl ReputationContract {
-    pub fn install() {
-        // Create a new contract package hash for the contract.
-        let (contract_package_hash, _) = storage::create_contract_package_at_hash();
-        runtime::put_key(
-            "reputation_contract_package_hash",
-            contract_package_hash.into(),
-        );
-
-        let init_access: URef = storage::create_contract_user_group(
-            contract_package_hash,
-            "init",
-            1,
-            Default::default(),
-        )
-        .unwrap_or_revert()
-        .pop()
-        .unwrap_or_revert();
-
-        storage::add_contract_version(
-            contract_package_hash,
-            ReputationContract::entry_points(),
-            NamedKeys::new(),
-        );
-
-        // Call contrustor method.
-        let mut contract_instance = ReputationContractCaller::at(contract_package_hash);
-        contract_instance.init();
-
-        // Revoke access to init.
-        let mut urefs = BTreeSet::new();
-        urefs.insert(init_access);
-        storage::remove_contract_user_group_urefs(contract_package_hash, "init", urefs)
-            .unwrap_or_revert();
-    }
-
-    pub fn entry_points() -> EntryPoints {
-        let mut entry_points = EntryPoints::new();
-        entry_points.add_entry_point(EntryPoint::new(
-            "init",
-            vec![],
-            <()>::cl_type(),
-            EntryPointAccess::Groups(vec![Group::new("init")]),
-            EntryPointType::Contract,
-        ));
-
-        entry_points.add_entry_point(casper_dao_utils::owner::entry_points::change_ownership());
-        entry_points.add_entry_point(casper_dao_utils::whitelist::entry_points::add_to_whitelist());
-        entry_points
-            .add_entry_point(casper_dao_utils::whitelist::entry_points::remove_from_whitelist());
-        entry_points.add_entry_point(casper_dao_utils::staking::entry_points::mint());
-        entry_points.add_entry_point(casper_dao_utils::staking::entry_points::burn());
-        entry_points.add_entry_point(casper_dao_utils::staking::entry_points::transfer_from());
-        entry_points.add_entry_point(casper_dao_utils::staking::entry_points::stake());
-        entry_points.add_entry_point(casper_dao_utils::staking::entry_points::unstake());
-
-        entry_points
-    }
-}
-
-/// Implementation of the Reputation Contract Caller. See [`ReputationContractInterface`].
-pub struct ReputationContractCaller {
-    contract_package_hash: ContractPackageHash,
-}
-
-impl ReputationContractCaller {
-    pub fn at(contract_package_hash: ContractPackageHash) -> Self {
-        ReputationContractCaller {
-            contract_package_hash,
-        }
-    }
-}
-
-impl ReputationContractInterface for ReputationContractCaller {
-    fn init(&mut self) {
-        let _: () = runtime::call_versioned_contract(
-            self.contract_package_hash,
-            None,
-            consts::EP_INIT,
-            runtime_args! {},
-        );
-    }
-
-    fn mint(&mut self, recipient: Address, amount: U256) {
-        runtime::call_versioned_contract(
-            self.contract_package_hash,
-            None,
-            consts::EP_MINT,
-            runtime_args! {
-                consts::PARAM_RECIPIENT => recipient,
-                consts::PARAM_AMOUNT => amount
-            },
-        )
-    }
-
-    fn burn(&mut self, owner: Address, amount: U256) {
-        runtime::call_versioned_contract(
-            self.contract_package_hash,
-            None,
-            consts::EP_BURN,
-            runtime_args! {
-                consts::PARAM_OWNER => owner,
-                consts::PARAM_AMOUNT => amount
-            },
-        )
-    }
-
-    fn transfer_from(&mut self, owner: Address, recipient: Address, amount: U256) {
-        runtime::call_versioned_contract(
-            self.contract_package_hash,
-            None,
-            consts::EP_TRANSFER_FROM,
-            runtime_args! {
-                consts::PARAM_OWNER => owner,
-                consts::PARAM_RECIPIENT => recipient,
-                consts::PARAM_AMOUNT => amount
-            },
-        )
-    }
-
-    fn change_ownership(&mut self, owner: Address) {
-        runtime::call_versioned_contract(
-            self.contract_package_hash,
-            None,
-            consts::EP_CHANGE_OWNERSHIP,
-            runtime_args! {
-                consts::PARAM_OWNER => owner,
-            },
-        )
-    }
-
-    fn add_to_whitelist(&mut self, address: Address) {
-        runtime::call_versioned_contract(
-            self.contract_package_hash,
-            None,
-            consts::EP_ADD_TO_WHITELIST,
-            runtime_args! {
-                consts::PARAM_ADDRESS => address,
-            },
-        )
->>>>>>> 4e8e668c
     }
 
     pub fn total_supply(&self) -> U256 {
@@ -344,26 +201,8 @@
         )
     }
 
-<<<<<<< HEAD
     pub fn get_staked_balance_of(&self, address: Address) -> U256 {
         self.env
             .get_dict_value(self.package_hash, self.data.token.stakes.path(), address)
-=======
-#[cfg(feature = "test-support")]
-mod tests {
-    use std::fmt::Debug;
-
-    use casper_dao_utils::{consts, Address, TestEnv};
-    use casper_types::bytesrepr::{Bytes, FromBytes};
-    use casper_types::{runtime_args, ContractPackageHash, RuntimeArgs, U256};
-
-    use crate::{ReputationContract, ReputationContractInterface};
-
-    /// Implementation of the Reputation Contract Test. See [`ReputationContractInterface`].
-    pub struct ReputationContractTest {
-        env: TestEnv,
-        package_hash: ContractPackageHash,
-        data: ReputationContract,
->>>>>>> 4e8e668c
     }
 }