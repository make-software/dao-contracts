--- conflicted
+++ resolved
@@ -44,7 +44,7 @@
     ///
     /// # Note
     /// Initializes contract elements:
-    /// * Sets up [`ContractRefsWithKycStorage`] by writing addresses of [`Variable Repository`](crate::VariableRepositoryContract), 
+    /// * Sets up [`ContractRefsWithKycStorage`] by writing addresses of [`Variable Repository`](crate::VariableRepositoryContract),
     /// [`Reputation Token`](crate::ReputationContract), [`VA Token`](crate::VaNftContract), [`KYC Token`](crate::KycNftContract).
     /// * Sets [`caller`] as the owner of the contract.
     /// * Adds [`caller`] to the whitelist.
@@ -152,17 +152,10 @@
     /// Emits [`VotingEnded`](crate::voting::voting_engine::events::VotingEnded), [`VotingCreated`](crate::voting::voting_engine::events::VotingCreated)
     /// # Errors
     /// Throws [`VotingNotStarted`](Error::VotingNotStarted) if the voting was not yet started for this job
-<<<<<<< HEAD
     fn finish_voting(&mut self, voting_id: VotingId, voting_type: VotingType);
-    /// see [VotingEngine](VotingEngine)
-    fn variable_repo_address(&self) -> Address;
-    /// see [VotingEngine](VotingEngine)
-=======
-    fn finish_voting(&mut self, voting_id: VotingId);
     /// Returns the address of [Variable Repository](crate::VariableRepositoryContract) contract.
     fn variable_repository_address(&self) -> Address;
     /// Returns the address of [Reputation Token](crate::ReputationContract) contract.
->>>>>>> 53673485
     fn reputation_token_address(&self) -> Address;
     /// see [VotingEngine](VotingEngine)
     fn get_voting(&self, voting_id: VotingId) -> Option<VotingStateMachine>;
@@ -411,7 +404,6 @@
                 .apply_reputation_conversion_rate_to(job.external_worker_cspr_stake())
         };
 
-<<<<<<< HEAD
         let is_unbounded = job.worker_type() != &WorkerType::Internal;
         if is_unbounded && bid.onboard {
             voting_configuration.bound_ballot_for_successful_voting(job.worker());
@@ -420,11 +412,6 @@
         let voting_info = self
             .voting
             .create_voting(worker, U512::zero(), voting_configuration);
-=======
-        let voting_info =
-            self.voting
-                .create_voting(worker, U512::zero(), voting_configuration.clone());
->>>>>>> 53673485
 
         self.job_storage
             .store_job_for_voting(voting_info.voting_id, job_id);
@@ -542,14 +529,7 @@
     fn finish_voting(&mut self, voting_id: VotingId, voting_type: VotingType) {
         let job = self.job_storage.get_job_by_voting_id(voting_id);
         let job_offer = self.job_storage.get_job_offer_or_revert(job.job_offer_id());
-<<<<<<< HEAD
         let voting_summary = self.voting.finish_voting(voting_id, voting_type);
-=======
-        let voting_summary = self
-            .voting
-            .finish_voting_without_token_redistribution(voting_id);
-
->>>>>>> 53673485
         match voting_summary.voting_type() {
             VotingType::Informal => match voting_summary.result() {
                 VotingResult::InFavor => {
@@ -583,14 +563,9 @@
                             self.return_job_poster_dos_fee(&job);
                         }
                         WorkerType::ExternalToVA => {
-<<<<<<< HEAD
-                            // Make worker a VA.
-                            self.va_token().mint(job.worker());
-=======
                             // Make user VA.
                             self.refs.va_token().mint(job.worker());
 
->>>>>>> 53673485
                             self.return_external_worker_cspr_stake(&job);
                             self.burn_external_worker_reputation(&job);
                             self.mint_and_redistribute_reputation_for_internal_worker(&job);
@@ -741,7 +716,7 @@
         for i in 0..bids_amount {
             let mut bid = self.job_storage.get_nth_bid(job_offer_id, i);
             if let Some(cspr) = bid.cspr_stake {
-                transfer::withdraw_cspr(bid.worker, cspr);
+                cspr::withdraw_cspr(bid.worker, cspr);
             }
             bids.push(bid.borrow().into());
             bid.cancel_without_validation();
@@ -798,11 +773,7 @@
 
         for (address, balance) in all_balances.balances() {
             let amount = total_left * balance / total_supply;
-<<<<<<< HEAD
-            cspr::withdraw_cspr(address, amount);
-=======
-            transfer::withdraw_cspr(*address, amount);
->>>>>>> 53673485
+            cspr::withdraw_cspr(*address, amount);
         }
     }
 
@@ -822,11 +793,7 @@
 
         for (address, balance) in all_balances.balances() {
             let amount = to_redistribute * balance / total_supply;
-<<<<<<< HEAD
-            cspr::withdraw_cspr(address, amount);
-=======
-            transfer::withdraw_cspr(*address, amount);
->>>>>>> 53673485
+            cspr::withdraw_cspr(*address, amount);
         }
     }
 
@@ -840,11 +807,7 @@
         let partial_supply = balances.total_supply();
         for (address, balance) in balances.balances() {
             let amount = to_redistribute * balance / partial_supply;
-<<<<<<< HEAD
-            cspr::withdraw_cspr(address, amount);
-=======
-            transfer::withdraw_cspr(*address, amount);
->>>>>>> 53673485
+            cspr::withdraw_cspr(*address, amount);
         }
     }
 
@@ -905,6 +868,7 @@
             .voting
             .get_voting(job.voting_id().unwrap_or_revert())
             .unwrap_or_revert();
+
         for i in 0..self
             .voting
             .voters()
@@ -933,7 +897,7 @@
 
             if bid.bid_id != bid_id && bid.status == BidStatus::Created {
                 if let Some(cspr) = bid.cspr_stake {
-                    transfer::withdraw_cspr(bid.worker, cspr);
+                    cspr::withdraw_cspr(bid.worker, cspr);
                 }
                 bids.push(bid.borrow().into());
                 bid.reject_without_validation();
@@ -943,20 +907,6 @@
         self.refs.reputation_token().bulk_unstake_bid(bids);
     }
 
-<<<<<<< HEAD
-=======
-    fn create_formal_voting(&mut self, voting_id: VotingId) {
-        let mut voting = self.voting.get_voting_or_revert(voting_id);
-        if voting.voting_configuration().informal_stake_reputation() {
-            self.voting
-                .unstake_all_reputation(voting_id, VotingType::Informal);
-        }
-        self.voting
-            .recast_creators_ballot_from_informal_to_formal(&mut voting);
-        self.voting.set_voting(voting);
-    }
-
->>>>>>> 53673485
     fn burn_external_worker_reputation(&self, job: &Job) {
         let config = self.job_storage.get_job_offer_configuration(job);
 
