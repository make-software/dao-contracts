--- conflicted
+++ resolved
@@ -10,12 +10,8 @@
 pub mod mocks;
 mod onboarding_voter;
 mod repo_voter;
-<<<<<<< HEAD
-mod reputation;
+pub mod reputation;
 pub mod simple_voter;
-=======
-pub mod reputation;
->>>>>>> dea52399
 /// Variable Repo
 mod variable_repository;
 /// Utilities to manage the voting process
