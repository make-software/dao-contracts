Feature: DistributePaymentToNonVoters variable
  If set to false, the payment will be distributed only to voters.

  Background:
    Given following balances
      | account          | CSPR balance | REP balance  | REP stake  | is_kyced | is_va |
      | BidEscrow        | 0            | 0            | 0          | false    | false |
      | MultisigWallet   | 0            | 0            | 0          | false    | false |
      | JobPoster        | 1000         | 0            | 0          | true     | false |
      | InternalWorker   | 0            | 1000         | 0          | true     | true  |
      | VA1              | 0            | 1000         | 0          | true     | true  |
      | VA2              | 0            | 1000         | 0          | true     | true  |
      | VA3              | 0            | 1000         | 0          | true     | true  |
    And following configuration
      | key                                    | value             |
      | DistributePaymentToNonVoters           | false             |
      | TimeBetweenInformalAndFormalVoting     | 0                 |
<<<<<<< HEAD
    When JobPoster posted a JobOffer with expected timeframe of 14 days, maximum budget of 1000 CSPR and 100 CSPR DOS Fee
    And InternalWorker posted the Bid for JobOffer 0 with proposed timeframe of 7 days and 500 CSPR price and 100 REP stake
=======
    When JobPoster posted a JobOffer with expected timeframe of 14 days, maximum budget of 1000 CSPR and 400 CSPR DOS Fee
    And InternalWorker posted the Bid with proposed timeframe of 7 days and 500 CSPR price and 100 REP stake
>>>>>>> 4cd9db97
    And JobPoster picked the Bid of InternalWorker

  Scenario: Distributing payment only to voters
    When InternalWorker submits the JobProof
    And votes are
      | account          | vote | stake |
     #| InternalWorker   | Yes  | 100   | - automatically voted by the system
      | VA1              | Yes  | 500   |
      | VA2              | Yes  | 500   |
    And Informal voting ends
    Then balances are
      | account          | CSPR balance | REP balance  | REP stake  |
      | BidEscrow        | 900          | 0            | 0          |
      | MultisigWallet   | 0            | 0            | 0          |
      | JobPoster        | 100          | 0            | 0          |
      | InternalWorker   | 0            | 1000         | 100        |
      | VA1              | 0            | 1000         | 0          |
      | VA2              | 0            | 1000         | 0          |
    When votes are
      | account          | vote | stake |
     #| InternalWorker   | Yes  | 100   | - automatically voted by the system
      | VA1              | Yes  | 500   |
      | VA2              | No   | 500   |
    And Formal voting ends
    Then balances are
      | account          | CSPR balance | REP balance  | REP stake  |
      | MultisigWallet   | 50           | 0            | 0          |
      | JobPoster        | 500          | 0            | 0          |
      | InternalWorker   | 165.20       | 1119.69      | 0          |
      | VA1              | 210.02       | 1423.48      | 0          |
      | VA2              | 74.77        | 506.82       | 0          |
      | VA3              | 0            | 1000         | 0          |
      | BidEscrow        | 0            | 0            | 0          |
    And total reputation is 4050<|MERGE_RESOLUTION|>--- conflicted
+++ resolved
@@ -15,13 +15,8 @@
       | key                                    | value             |
       | DistributePaymentToNonVoters           | false             |
       | TimeBetweenInformalAndFormalVoting     | 0                 |
-<<<<<<< HEAD
-    When JobPoster posted a JobOffer with expected timeframe of 14 days, maximum budget of 1000 CSPR and 100 CSPR DOS Fee
+    When JobPoster posted a JobOffer with expected timeframe of 14 days, maximum budget of 1000 CSPR and 400 CSPR DOS Fee
     And InternalWorker posted the Bid for JobOffer 0 with proposed timeframe of 7 days and 500 CSPR price and 100 REP stake
-=======
-    When JobPoster posted a JobOffer with expected timeframe of 14 days, maximum budget of 1000 CSPR and 400 CSPR DOS Fee
-    And InternalWorker posted the Bid with proposed timeframe of 7 days and 500 CSPR price and 100 REP stake
->>>>>>> 4cd9db97
     And JobPoster picked the Bid of InternalWorker
 
   Scenario: Distributing payment only to voters
