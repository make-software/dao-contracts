use std::rc::Rc;

use casper_dao_modules::AccessControl;
use casper_dao_utils::{
    casper_contract::{contract_api::system::get_purse_balance, unwrap_or_revert::UnwrapOrRevert},
    casper_dao_macros::{casper_contract_interface, Instance},
    casper_env::{self, caller, get_block_time, revert},
    transfer,
    Address,
    BlockTime,
    DocumentHash,
    Error,
};
use casper_types::{URef, U512};
use delegate::delegate;

use crate::{
    escrow::{
        bid::{Bid, BidStatus},
        job::{Job, JobStatus, WorkerType},
        job_offer::{JobOffer, JobOfferStatus, PostJobOfferRequest},
        storage::JobStorage,
        types::{BidId, JobId, JobOfferId},
    },
    voting::{
        kyc_info::KycInfo,
        onboarding_info::OnboardingInfo,
        voting_state_machine::{VotingResult, VotingStateMachine, VotingType},
        Ballot,
        Choice,
        VotingEngine,
        VotingId,
    },
    Configuration,
    ConfigurationBuilder,
    ReputationContractCaller,
    ReputationContractInterface,
    VaNftContractCaller,
    VaNftContractInterface,
};

#[casper_contract_interface]
pub trait BidEscrowContractInterface {
    /// Initializes the module with [Addresses](Address) of [Reputation Token](crate::ReputationContract), [Variable Repo](crate::VariableRepositoryContract)
    /// KYC Token and VA Token
    ///
    /// # Events
    /// Emits [`VotingContractCreated`](crate::voting::voting_engine::events::VotingContractCreated)
    fn init(
        &mut self,
        variable_repo: Address,
        reputation_token: Address,
        kyc_token: Address,
        va_token: Address,
    );

    /// Job Poster post a new Job Offer
    /// Parameters:
    /// expected_timeframe - Expected timeframe for completing a Job
    /// budget - Maximum budget for a Job
    /// Alongside Job Offer, Job Poster also sends DOS Fee in CSPR
    ///
    /// # Events
    /// Emits [`JobOfferCreated`](crate::escrow::events::JobOfferCreated)
    fn post_job_offer(&mut self, expected_timeframe: BlockTime, budget: U512, purse: URef);
    /// Worker submits a Bid for a Job
    /// Parameters:
    /// time - proposed timeframe for completing a Job
    /// payment - proposed payment for a Job
    /// reputation_stake - reputation stake for a Job if Worker is an Internal Worker
    /// onboard - if Worker is an External Worker, then Worker can request to be onboarded after
    /// completing a Job
    /// purse: purse containing stake from External Worker
    ///
    /// # Events
    /// Emits [`BidSubmitted`](crate::escrow::events::BidSubmitted)
    fn submit_bid(
        &mut self,
        job_offer_id: JobOfferId,
        time: BlockTime,
        payment: U512,
        reputation_stake: U512,
        onboard: bool,
        purse: Option<URef>,
    );
    /// Worker cancels a Bid for a Job
    /// Parameters:
    /// bid_id - Bid Id
    ///
    /// Bid can be cancelled only after VABidAcceptanceTimeout time has passed after submitting a Bid
    fn cancel_bid(&mut self, bid_id: BidId);
    /// Job poster picks a bid. This creates a new Job object and saves it in a storage.
    /// If worker is not onboarded, the job is accepted automatically.
    /// Otherwise, worker needs to accept job (see [accept_job](accept_job))
    ///
    /// # Events
    /// Emits [`JobCreated`](JobCreated)
    ///
    /// Emits [`JobAccepted`](JobAccepted)
    ///
    /// # Errors
    /// Throws [`CannotPostJobForSelf`](Error::CannotPostJobForSelf) when trying to create job for
    /// self
    ///
    /// Throws [`JobPosterNotKycd`](Error::JobPosterNotKycd) or [`Error::WorkerNotKycd`](Error::WorkerNotKycd)
    /// When either Job Poster or Worker has not completed the KYC process
    fn pick_bid(&mut self, job_offer_id: u32, bid_id: u32, purse: URef);
    /// Submits a job proof. This is called by a Worker or any KYC'd user during Grace Period.
    /// This starts a new voting over the result.
    /// # Events
    /// Emits [`JobProofSubmitted`](JobProofSubmitted)
    ///
    /// Emits [`VotingCreated`](crate::voting::voting_engine::events::VotingCreated)
    ///
    /// # Errors
    /// Throws [`JobAlreadySubmitted`](Error::JobAlreadySubmitted) if job was already submitted
    /// Throws [`NotAuthorizedToSubmitResult`](Error::NotAuthorizedToSubmitResult) if one of the constraints for
    /// job submission is not met.
    fn submit_job_proof(&mut self, job_id: JobId, proof: DocumentHash);
    fn submit_job_proof_during_grace_period(
        &mut self,
        job_id: JobId,
        proof: DocumentHash,
        reputation_stake: U512,
        onboard: bool,
        purse: Option<URef>,
    );
    /// Casts a vote over a job
    /// # Events
    /// Emits [`BallotCast`](crate::voting::voting_engine::events::BallotCast)

    /// # Errors
    /// Throws [`CannotVoteOnOwnJob`](Error::CannotVoteOnOwnJob) if the voter is either of Job Poster or Worker
    /// Throws [`VotingNotStarted`](Error::VotingNotStarted) if the voting was not yet started for this job
    fn vote(&mut self, voting_id: VotingId, voting_type: VotingType, choice: Choice, stake: U512);
    /// Returns a job with given JobId
    fn get_job(&self, job_id: JobId) -> Option<Job>;
    /// Returns a JobOffer with given JobOfferId
    fn get_job_offer(&self, job_offer_id: JobOfferId) -> Option<JobOffer>;
    /// Returns a Bid with given BidId
    fn get_bid(&self, bid_id: BidId) -> Option<Bid>;
    /// Finishes voting stage. Depending on stage, the voting can be converted to a formal one, end
    /// with a refund or pay the worker.
    /// # Events
    /// Emits [`VotingEnded`](crate::voting::voting_engine::events::VotingEnded), [`VotingCreated`](crate::voting::voting_engine::events::VotingCreated)
    /// # Errors
    /// Throws [`VotingNotStarted`](Error::VotingNotStarted) if the voting was not yet started for this job
    fn finish_voting(&mut self, voting_id: VotingId);
    /// see [VotingEngine](VotingEngine)
    fn variable_repo_address(&self) -> Address;
    /// see [VotingEngine](VotingEngine)
    fn reputation_token_address(&self) -> Address;
    /// see [VotingEngine](VotingEngine)
    fn get_voting(&self, voting_id: VotingId) -> Option<VotingStateMachine>;
    /// see [VotingEngine](VotingEngine)
    fn get_ballot(
        &self,
        voting_id: VotingId,
        voting_type: VotingType,
        address: Address,
    ) -> Option<Ballot>;
    /// see [VotingEngine](VotingEngine)
    fn get_voter(&self, voting_id: VotingId, voting_type: VotingType, at: u32) -> Option<Address>;

    /// Returns the CSPR balance of the contract
    fn get_cspr_balance(&self) -> U512;

    fn job_offers_count(&self) -> u32;

    fn jobs_count(&self) -> u32;

    fn bids_count(&self) -> u32;

    fn cancel_voter(&mut self, voter: Address, voting_id: VotingId);

    fn cancel_job_offer(&mut self, job_offer_id: JobOfferId);

    fn cancel_job(&mut self, job_id: JobId);

    fn slash_all_active_job_offers(&mut self, bidder: Address);

    fn slash_bid(&mut self, bid_id: BidId);

    // Whitelisting set.
    fn change_ownership(&mut self, owner: Address);
    fn add_to_whitelist(&mut self, address: Address);
    fn remove_from_whitelist(&mut self, address: Address);
    fn get_owner(&self) -> Option<Address>;
    fn is_whitelisted(&self, address: Address) -> bool;

    fn voting_exists(&self, voting_id: VotingId, voting_type: VotingType) -> bool;
    fn slash_voter(&mut self, voter: Address, voting_id: VotingId);
}

#[derive(Instance)]
pub struct BidEscrowContract {
    voting: VotingEngine,
    kyc: KycInfo,
    onboarding_info: OnboardingInfo,
    access_control: AccessControl,
    job_storage: JobStorage,
}

impl BidEscrowContractInterface for BidEscrowContract {
    delegate! {
        to self.voting {
            fn variable_repo_address(&self) -> Address;
            fn reputation_token_address(&self) -> Address;
            fn voting_exists(&self, voting_id: VotingId, voting_type: VotingType) -> bool;
            fn get_ballot(
                &self,
                voting_id: VotingId,
                voting_type: VotingType,
                address: Address,
            ) -> Option<Ballot>;
            fn get_voter(&self, voting_id: VotingId, voting_type: VotingType, at: u32) -> Option<Address>;
        }

        to self.access_control {
            fn change_ownership(&mut self, owner: Address);
            fn add_to_whitelist(&mut self, address: Address);
            fn remove_from_whitelist(&mut self, address: Address);
            fn is_whitelisted(&self, address: Address) -> bool;
            fn get_owner(&self) -> Option<Address>;
        }

        to self.job_storage {
            fn job_offers_count(&self) -> u32;
            fn jobs_count(&self) -> u32;
            fn bids_count(&self) -> u32;
            fn get_job(&self, job_id: JobId) -> Option<Job>;
            fn get_job_offer(&self, job_offer_id: JobOfferId) -> Option<JobOffer>;
            fn get_bid(&self, bid_id: BidId) -> Option<Bid>;
        }
    }

    fn init(
        &mut self,
        variable_repo: Address,
        reputation_token: Address,
        kyc_token: Address,
        va_token: Address,
    ) {
        self.voting.init(variable_repo, reputation_token, va_token);
        self.kyc.init(kyc_token);
        self.onboarding_info.init(va_token);
        self.access_control.init(caller());
    }

    fn post_job_offer(&mut self, expected_timeframe: BlockTime, max_budget: U512, purse: URef) {
        let caller = caller();
        let configuration = self.configuration();

        let request = PostJobOfferRequest {
            job_offer_id: self.job_storage.next_job_offer_id(),
            job_poster_kyced: self.kyc.is_kycd(&caller),
            job_poster: caller,
            max_budget,
            expected_timeframe,
            dos_fee: transfer::deposit_cspr(purse),
            start_time: get_block_time(),
            configuration,
        };

        let job_offer = JobOffer::new(request);
        self.job_storage.store_job_offer(job_offer);
        // JobOfferCreated::new(&job_offer).emit();
    }

    fn submit_bid(
        &mut self,
        job_offer_id: JobOfferId,
        time: BlockTime,
        payment: U512,
        reputation_stake: U512,
        onboard: bool,
        purse: Option<URef>,
    ) {
        let worker = caller();
        let job_offer: JobOffer = self.job_storage.get_job_offer_or_revert(job_offer_id);
        let bid_id = self.job_storage.next_bid_id();
        let block_time = get_block_time();

        let cspr_stake =
            self.stake_cspr_or_reputation_for_bid(reputation_stake, purse, worker, bid_id);

        let submit_bid_request = SubmitBidRequest {
            bid_id,
            timestamp: block_time,
            job_offer_id,
            proposed_timeframe: time,
            proposed_payment: payment,
            reputation_stake,
            cspr_stake,
            onboard,
            worker,
            worker_kyced: self.kyc.is_kycd(&worker),
            worker_is_va: self.onboarding_info.is_onboarded(&worker),
            job_poster: job_offer.job_poster,
            max_budget: job_offer.max_budget,
            auction_state: job_offer.auction_state(block_time),
            va_can_bid_on_public_auction: job_offer.configuration.va_can_bid_on_public_auction(),
        };

        let bid = Bid::new(submit_bid_request);

        self.job_storage.store_bid(bid);
        self.job_storage.store_bid_id(job_offer_id, bid_id);
        // TODO: Implement Event
        // BidCreated::new(&bid).emit();
    }

    fn cancel_bid(&mut self, bid_id: BidId) {
        let worker = caller();
        let mut bid = self
            .get_bid(bid_id)
            .unwrap_or_revert_with(Error::BidNotFound);

        if bid.worker != worker {
            revert(Error::CannotCancelNotOwnedBid);
        }

        let job_offer = self
            .get_job_offer(bid.job_offer_id)
            .unwrap_or_revert_with(Error::JobOfferNotFound);

        if job_offer.status != JobOfferStatus::Created {
            revert(Error::CannotCancelBidOnCompletedJobOffer);
        }

        if get_block_time() < bid.timestamp + job_offer.configuration.va_bid_acceptance_timeout() {
            revert(Error::CannotCancelBidBeforeAcceptanceTimeout);
        }

        bid.cancel();

        match bid.cspr_stake {
            None => {
                self.reputation_token().unstake_bid(bid.worker, bid_id);
            }
            Some(cspr_stake) => {
                transfer::withdraw_cspr(bid.worker, cspr_stake);
            }
        }

        // TODO: Implement Event
        self.job_storage.store_bid(bid);
    }

    fn pick_bid(&mut self, job_offer_id: u32, bid_id: u32, purse: URef) {
        let job_offer = self
            .get_job_offer(job_offer_id)
            .unwrap_or_revert_with(Error::JobOfferNotFound);
        let job_poster = caller();

        if job_offer.job_poster != job_poster {
            revert(Error::OnlyJobPosterCanPickABid);
        }

        let mut bid = self
            .get_bid(bid_id)
            .unwrap_or_revert_with(Error::BidNotFound);

        let cspr_amount = transfer::deposit_cspr(purse);

        if cspr_amount != bid.proposed_payment {
            revert(Error::PurseBalanceMismatch)
        }

        // TODO: Unstake all bidders for the given job offer.
        self.unstake_not_picked(job_offer_id, bid_id);

        let worker_type = if self.is_va(bid.worker) {
            WorkerType::Internal
        } else if bid.onboard {
            WorkerType::ExternalToVA
        } else {
            WorkerType::External
        };

        let job_id = self.job_storage.next_job_id();
        let job = Job::new(
            job_id,
            bid_id,
            job_offer_id,
            get_block_time(),
            bid.proposed_timeframe,
            bid.worker,
            worker_type,
            job_poster,
            bid.proposed_payment,
            bid.reputation_stake,
            bid.cspr_stake.unwrap_or_default(),
        );

        self.job_storage.store_job(job);
        bid.pick();
        self.job_storage.store_bid(bid);

        self.job_storage
            .store_active_job_offer_id(&job_poster, job_offer_id);
        // TODO: Emit event.
    }

    fn submit_job_proof(&mut self, job_id: JobId, proof: DocumentHash) {
        let mut job = self.job_storage.get_job_or_revert(job_id);
        let worker = caller();
        // TODO: Check if proof was not already send

        job.submit_proof(proof);
        // TODO: Emit event.

        let job_offer = self.job_storage.get_job_offer_or_revert(job.job_offer_id());

        if job.stake() != U512::zero() && job_offer.configuration.informal_stake_reputation() {
            self.reputation_token().unstake_bid(worker, job.bid_id());
        }

        let voting_configuration = job_offer.configuration;

        let stake = if job.external_worker_cspr_stake().is_zero() {
            job.stake()
        } else {
            voting_configuration
                .apply_reputation_conversion_rate_to(job.external_worker_cspr_stake())
        };

        let voting_info = self
            .voting
            .create_voting(worker, U512::zero(), voting_configuration);

<<<<<<< HEAD
        self.jobs_for_voting.set(&voting_info.voting_id, job_id);
=======
        self.job_storage.store_job_for_voting(voting_id, job_id);
>>>>>>> 4677092a

        let is_unbounded = job.worker_type() != &WorkerType::Internal;
        self.voting.cast_ballot(
            worker,
            voting_info.voting_id,
            Choice::InFavor,
            stake,
            is_unbounded,
            // TODO: Do it without reloading voting.
            self.voting
                .get_voting(voting_info.voting_id)
                .unwrap_or_revert_with(Error::VotingDoesNotExist),
        );

        job.set_voting_id(voting_info.voting_id);

        self.job_storage.store_job(job);
    }

    fn submit_job_proof_during_grace_period(
        &mut self,
        job_id: JobId,
        proof: DocumentHash,
        reputation_stake: U512,
        onboard: bool,
        purse: Option<URef>,
    ) {
        let cspr_stake = purse.map(|purse| transfer::deposit_cspr(purse));

        if cspr_stake.is_none() && reputation_stake.is_zero() {
            revert(Error::ZeroStake);
        }

        let new_worker = caller();
        let mut old_job: Job = self.job_storage.get_job_or_revert(job_id);

        Self::validate_grace_period_job_proof_to_move(&mut old_job);

        let mut old_bid = self
            .job_storage
            .get_bid(old_job.bid_id())
            .unwrap_or_revert_with(Error::BidNotFound);

        // redistribute original cspr stake
        if let Some(cspr_stake) = old_bid.cspr_stake {
            let left = self.redistribute_to_governance(&old_job, cspr_stake);
            self.redistribute_cspr_to_all_vas(left);
        }

        // burn original reputation stake
        if old_bid.reputation_stake > U512::zero() {
            self.reputation_token()
                .unstake_bid(old_bid.worker, old_bid.bid_id());
            self.reputation_token()
                .burn(old_bid.worker, old_bid.reputation_stake);
        }

        // slash original worker
        if self.is_va(old_bid.worker) {
            self.slash_worker(&old_job);
        }

        // Create new job and bid
        let new_bid = old_bid.reclaim(
            self.job_storage.next_bid_id(),
            new_worker,
            get_block_time(),
            reputation_stake,
            cspr_stake,
            onboard,
        );
        let new_job = old_job.reclaim(self.job_storage.next_job_id(), &new_bid, get_block_time());
        let new_job_id = new_job.job_id();

        // Stake new bid
        if new_bid.reputation_stake > U512::zero() {
            self.reputation_token().stake_bid(
                new_bid.worker,
                new_bid.bid_id(),
                new_bid.reputation_stake,
            );
        }

        self.job_storage.store_job(old_job);
        self.job_storage.store_bid(old_bid);
        self.job_storage.store_job(new_job);
        self.job_storage.store_bid(new_bid);

        // continue as normal
        self.submit_job_proof(new_job_id, proof);
    }

    fn vote(&mut self, voting_id: VotingId, voting_type: VotingType, choice: Choice, stake: U512) {
        let caller = caller();
        let job = self.job_storage.get_job_by_voting_id(voting_id);

        if caller == job.poster() || caller == job.worker() {
            revert(Error::CannotVoteOnOwnJob);
        }
        self.voting
            .vote(caller, voting_id, voting_type, choice, stake);
    }

    fn finish_voting(&mut self, voting_id: VotingId) {
        let job = self.job_storage.get_job_by_voting_id(voting_id);
        let job_offer = self.job_storage.get_job_offer_or_revert(job.job_offer_id());
        let voting_summary = self
            .voting
            .finish_voting_without_token_redistribution(voting_id);
        match voting_summary.voting_type() {
            VotingType::Informal => match voting_summary.result() {
                VotingResult::InFavor => {
                    if !job_offer.configuration.informal_stake_reputation() {
                        self.reputation_token()
                            .unstake_bid(job.worker(), job.bid_id());
                    }
                    self.create_formal_voting(voting_id);
                }
                VotingResult::Against => {
                    if !job_offer.configuration.informal_stake_reputation() {
                        self.reputation_token()
                            .unstake_bid(job.worker(), job.bid_id());
                    }
                    self.create_formal_voting(voting_id);
                }
                VotingResult::QuorumNotReached => {
                    if job_offer.configuration.informal_stake_reputation() {
                        self.voting
                            .return_yes_voters_rep(voting_id, VotingType::Informal);
                        self.voting
                            .return_no_voters_rep(voting_id, VotingType::Informal);
                    }
                    self.return_job_poster_payment_and_dos_fee(&job);
                    self.return_external_worker_cspr_stake(&job);
                }
                VotingResult::Canceled => revert(Error::VotingAlreadyCanceled),
            },
            VotingType::Formal => {
                match voting_summary.result() {
                    VotingResult::InFavor => match job.worker_type() {
                        WorkerType::Internal => {
                            self.voting
                                .return_yes_voters_rep(voting_id, VotingType::Formal);
                            self.voting.redistribute_reputation_of_no_voters(
                                voting_id,
                                VotingType::Formal,
                            );
                            self.mint_and_redistribute_reputation_for_internal_worker(&job);
                            self.redistribute_cspr_internal_worker(&job);
                            self.return_job_poster_dos_fee(&job);
                        }
                        WorkerType::ExternalToVA => {
                            // Make user VA.
                            self.va_token().mint(job.worker());

                            self.return_external_worker_cspr_stake(&job);
                            // Bound ballot for worker.
                            self.voting
                                .bound_ballot(voting_id, job.worker(), VotingType::Formal);

                            self.voting
                                .return_yes_voters_rep(voting_id, VotingType::Formal);
                            self.voting.redistribute_reputation_of_no_voters(
                                voting_id,
                                VotingType::Formal,
                            );
                            self.mint_and_redistribute_reputation_for_internal_worker(&job);
                            self.burn_external_worker_reputation(&job);
                            self.redistribute_cspr_internal_worker(&job);
                            self.return_job_poster_dos_fee(&job);
                        }
                        WorkerType::External => {
                            self.voting
                                .return_yes_voters_rep(voting_id, VotingType::Formal);
                            self.voting.redistribute_reputation_of_no_voters(
                                voting_id,
                                VotingType::Formal,
                            );
                            self.mint_and_redistribute_reputation_for_external_worker(&job);
                            self.redistribute_cspr_external_worker(&job);
                            self.return_job_poster_dos_fee(&job);
                            self.return_external_worker_cspr_stake(&job);
                        }
                    },
                    VotingResult::Against => match job.worker_type() {
                        WorkerType::Internal => {
                            self.voting
                                .return_no_voters_rep(voting_id, VotingType::Formal);
                            self.voting.redistribute_reputation_of_yes_voters(
                                voting_id,
                                VotingType::Formal,
                            );
                            self.return_job_poster_payment_and_dos_fee(&job);
                            self.slash_worker(&job);
                        }
                        WorkerType::ExternalToVA | WorkerType::External => {
                            self.voting
                                .return_no_voters_rep(voting_id, VotingType::Formal);
                            self.voting.redistribute_reputation_of_yes_voters(
                                voting_id,
                                VotingType::Formal,
                            );
                            self.return_job_poster_payment_and_dos_fee(&job);
                            self.redistribute_cspr_external_worker_failed(&job);
                        }
                    },
                    VotingResult::QuorumNotReached => {
                        self.voting
                            .return_yes_voters_rep(voting_id, VotingType::Formal);
                        self.voting
                            .return_no_voters_rep(voting_id, VotingType::Formal);
                        self.return_job_poster_payment_and_dos_fee(&job);
                        self.return_external_worker_cspr_stake(&job);
                    }
                    VotingResult::Canceled => revert(Error::VotingAlreadyCanceled),
                }
            }
        }

        self.job_storage.store_job(job);
    }

    fn get_cspr_balance(&self) -> U512 {
        get_purse_balance(casper_env::contract_main_purse()).unwrap_or_default()
    }

    fn get_voting(&self, voting_id: VotingId) -> Option<VotingStateMachine> {
        self.voting.get_voting(voting_id)
    }

    fn cancel_voter(&mut self, voter: Address, voting_id: VotingId) {
        self.access_control.ensure_whitelisted();
        self.voting.slash_voter(voter, voting_id);
    }

    fn cancel_job_offer(&mut self, job_offer_id: JobOfferId) {
        let mut job_offer = self.job_storage.get_job_offer_or_revert(job_offer_id);
        if let Err(e) = job_offer.validate_cancel(caller(), get_block_time()) {
            revert(e);
        }
        self.cancel_all_bids(job_offer_id);
        self.return_job_offer_poster_dos_fee(job_offer_id);

        job_offer.status = JobOfferStatus::Cancelled;

        // TODO: implement in jobstorage
        self.job_storage.job_offers.set(&job_offer_id, job_offer);
    }

    fn cancel_job(&mut self, job_id: JobId) {
        let mut job = self.job_storage.get_job_or_revert(job_id);
        let caller = caller();

        if let Err(e) = job.validate_cancel(get_block_time()) {
            revert(e);
        }

        self.return_job_poster_payment_and_dos_fee(&job);

        let bid = self.job_storage.get_bid(job.bid_id()).unwrap_or_revert();

        // redistribute cspr stake
        if let Some(cspr_stake) = bid.cspr_stake {
            let left = self.redistribute_to_governance(&job, cspr_stake);
            self.redistribute_cspr_to_all_vas(left);
        }

        // burn reputation stake
        if bid.reputation_stake > U512::zero() {
            self.reputation_token()
                .unstake_bid(bid.worker, bid.bid_id());
            self.reputation_token()
                .burn(bid.worker, bid.reputation_stake);
        }

        // slash worker
        if self.is_va(bid.worker) {
            self.slash_worker(&job);
        }

        job.cancel(caller).unwrap_or_else(|e| revert(e));
        self.job_storage.store_job(job);
    }

    fn slash_all_active_job_offers(&mut self, bidder: Address) {
        self.access_control.ensure_whitelisted();
        // Cancel job offers created by the bidder.
        let job_offer_ids = self.job_storage.clear_active_job_offers_ids(&bidder);
        for job_offer_id in job_offer_ids {
            self.cancel_all_bids(job_offer_id);
            self.return_job_offer_poster_dos_fee(job_offer_id);
        }
    }

    fn slash_bid(&mut self, bid_id: BidId) {
        self.access_control.ensure_whitelisted();

        let mut bid = self
            .get_bid(bid_id)
            .unwrap_or_revert_with(Error::BidNotFound);

        let job_offer = self
            .get_job_offer(bid.job_offer_id)
            .unwrap_or_revert_with(Error::JobOfferNotFound);

        if job_offer.status != JobOfferStatus::Created {
            revert(Error::CannotCancelBidOnCompletedJobOffer);
        }

        bid.cancel();

        self.reputation_token().unstake_bid(bid.worker, bid_id);

        // TODO: Implement Event
        self.job_storage.store_bid(bid);
    }

    fn slash_voter(&mut self, _voter: Address, _voting_id: VotingId) {
        self.access_control.ensure_whitelisted();
        unimplemented!()
    }
}

impl BidEscrowContract {
    fn slash_worker(&self, job: &Job) {
        let config = self.job_storage.get_job_offer_configuration(&job);
        let worker_balance = self.reputation_token().balance_of(job.worker());
        let amount_to_burn = config.apply_default_reputation_slash_to(worker_balance);
        self.reputation_token().burn(job.worker(), amount_to_burn);
    }

    fn cancel_all_bids(&mut self, job_offer_id: JobOfferId) {
        let bids_amount = self.job_storage.get_bids_count(job_offer_id);
        for i in 0..bids_amount {
            let mut bid = self.job_storage.get_nth_bid(job_offer_id, i);

            match bid.cspr_stake {
                None => {
                    self.reputation_token().unstake_bid(bid.worker, bid.bid_id);
                }
                Some(cspr_stake) => {
                    transfer::withdraw_cspr(bid.worker, cspr_stake);
                }
            }
            bid.cancel();
            self.job_storage.store_bid(bid);
        }
    }

    fn redistribute_cspr_internal_worker(&mut self, job: &Job) {
        let to_redistribute = self.redistribute_to_governance(job, job.payment());
        let redistribute_to_all_vas = self
            .job_storage
            .get_job_offer_or_revert(job.job_offer_id())
            .configuration
            .distribute_payment_to_non_voters();

        // For VA's
        if redistribute_to_all_vas {
            self.redistribute_cspr_to_all_vas(to_redistribute);
        } else {
            self.redistribute_cspr_to_voters(job, to_redistribute);
        }
    }

    fn redistribute_cspr_external_worker(&mut self, job: &Job) {
        let total_left = self.redistribute_to_governance(job, job.payment());
        let config = self.job_storage.get_job_offer_configuration(job);
        let to_redistribute = config.apply_default_policing_rate_to(total_left);
        let to_worker = total_left - to_redistribute;

        // For External Worker
        transfer::withdraw_cspr(job.worker(), to_worker);

        let redistribute_to_all_vas = self
            .job_storage
            .get_job_offer_or_revert(job.job_offer_id())
            .configuration
            .distribute_payment_to_non_voters();

        // For VA's
        if redistribute_to_all_vas {
            self.redistribute_cspr_to_all_vas(to_redistribute);
        } else {
            self.redistribute_cspr_to_voters(job, to_redistribute);
        }
    }

    fn redistribute_cspr_external_worker_failed(&mut self, job: &Job) {
        let total_left = self.redistribute_to_governance(job, job.external_worker_cspr_stake());

        // For VA's
        let (total_supply, balances) = self.reputation_token().all_balances();
        for (address, balance) in balances.balances {
            let amount = total_left * balance / total_supply;
            transfer::withdraw_cspr(address, amount);
        }
    }

    fn redistribute_to_governance(&mut self, job: &Job, payment: U512) -> U512 {
        let configuration = self.job_storage.get_job_offer_configuration(job);

        let governance_wallet: Address = configuration.bid_escrow_wallet_address();
        let governance_wallet_payment = configuration.apply_bid_escrow_payment_ratio_to(payment);
        transfer::withdraw_cspr(governance_wallet, governance_wallet_payment);

        payment - governance_wallet_payment
    }

    fn redistribute_cspr_to_all_vas(&mut self, to_redistribute: U512) {
        let (total_supply, balances) = self.reputation_token().all_balances();
        for (address, balance) in balances.balances {
            let amount = to_redistribute * balance / total_supply;
            transfer::withdraw_cspr(address, amount);
        }
    }

    fn redistribute_cspr_to_voters(&mut self, job: &Job, to_redistribute: U512) {
        let voting_id = job
            .voting_id()
            .unwrap_or_revert_with(Error::VotingDoesNotExist);
        let all_voters = self.voting.all_voters(voting_id, VotingType::Formal);
        let (partial_supply, balances) = self.reputation_token().partial_balances(all_voters);
        for (address, balance) in balances.balances {
            let amount = to_redistribute * balance / partial_supply;
            transfer::withdraw_cspr(address, amount);
        }
    }

    fn return_job_poster_payment_and_dos_fee(&mut self, job: &Job) {
        let job_offer = self.job_storage.get_job_offer_or_revert(job.job_offer_id());
        transfer::withdraw_cspr(job.poster(), job.payment() + job_offer.dos_fee);
    }

    fn return_job_poster_dos_fee(&mut self, job: &Job) {
        let job_offer = self.job_storage.get_job_offer_or_revert(job.job_offer_id());
        transfer::withdraw_cspr(job.poster(), job_offer.dos_fee);
    }

    fn return_job_offer_poster_dos_fee(&mut self, job_offer_id: JobOfferId) {
        let job_offer = self.job_storage.get_job_offer_or_revert(job_offer_id);
        transfer::withdraw_cspr(job_offer.job_poster, job_offer.dos_fee);
    }

    fn return_external_worker_cspr_stake(&mut self, job: &Job) {
        transfer::withdraw_cspr(job.worker(), job.external_worker_cspr_stake());
    }

    fn mint_and_redistribute_reputation_for_internal_worker(&mut self, job: &Job) {
        let configuration = self.job_storage.get_job_offer_configuration(job);

        let reputation_to_mint = configuration.apply_reputation_conversion_rate_to(job.payment());
        let reputation_to_redistribute =
            configuration.apply_default_policing_rate_to(reputation_to_mint);

        // Worker
        ReputationContractCaller::at(self.voting.reputation_token_address()).mint(
            job.worker(),
            reputation_to_mint - reputation_to_redistribute,
        );

        // Voters
        self.mint_reputation_for_voters(job, reputation_to_redistribute);
    }

    fn mint_and_redistribute_reputation_for_external_worker(&mut self, job: &Job) {
        let configuration = self.job_storage.get_job_offer_configuration(job);
        let reputation_to_mint = configuration.apply_reputation_conversion_rate_to(job.payment());
        let reputation_to_redistribute =
            configuration.apply_default_policing_rate_to(reputation_to_mint);

        // Worker
        ReputationContractCaller::at(self.voting.reputation_token_address()).mint_passive(
            job.worker(),
            reputation_to_mint - reputation_to_redistribute,
        );

        // Voters
        self.mint_reputation_for_voters(job, reputation_to_redistribute);
    }

    fn mint_reputation_for_voters(&mut self, job: &Job, amount: U512) {
        let voting = self
            .voting
            .get_voting(job.voting_id().unwrap_or_revert())
            .unwrap_or_revert();

        for i in 0..self
            .voting
            .voters()
            .len((voting.voting_id(), VotingType::Formal))
        {
            let ballot = self
                .voting
                .get_ballot_at(voting.voting_id(), VotingType::Formal, i);
            if ballot.unbounded {
                continue;
            }
            let to_transfer = ballot.stake * amount / voting.total_bounded_stake();
            ReputationContractCaller::at(self.voting.reputation_token_address())
                .mint(ballot.voter, to_transfer);
        }
    }

    fn reputation_token(&self) -> ReputationContractCaller {
        ReputationContractCaller::at(self.voting.reputation_token_address())
    }

    fn va_token(&self) -> VaNftContractCaller {
        VaNftContractCaller::at(self.voting.va_token_address())
    }

    fn is_va(&self, address: Address) -> bool {
        !self.va_token().balance_of(address).is_zero()
    }

    fn unstake_not_picked(&mut self, job_offer_id: JobOfferId, bid_id: BidId) {
        let bids_amount = self.job_storage.get_bids_count(job_offer_id);
        for i in 0..bids_amount {
            let mut bid = self.job_storage.get_nth_bid(job_offer_id, i);

            if bid.bid_id != bid_id && bid.status == BidStatus::Created {
                self.reputation_token().unstake_bid(bid.worker, bid.bid_id);
                bid.reject();
                self.job_storage.store_bid(bid);
            }
        }
    }

    fn create_formal_voting(&mut self, voting_id: VotingId) {
        let voting = self
            .voting
            .get_voting(voting_id)
            .unwrap_or_revert_with(Error::VotingDoesNotExist);
        if voting.voting_configuration().informal_stake_reputation() {
            self.voting
                .unstake_all_reputation(voting_id, VotingType::Informal);
        }
        self.voting
            .recast_creators_ballot_from_informal_to_formal(voting_id);
    }

    fn burn_external_worker_reputation(&self, job: &Job) {
        let config = self.job_storage.get_job_offer_configuration(job);

        let stake = config.apply_reputation_conversion_rate_to(job.external_worker_cspr_stake());
        self.reputation_token().burn(job.worker(), stake);
    }

    fn validate_grace_period_job_proof_to_move(job: &mut Job) {
        if job.status() != JobStatus::Created {
            revert(Error::CannotSubmitJobProof);
        }

        if job.finish_time() >= get_block_time() {
            revert(Error::GracePeriodNotStarted);
        }
    }

    /// Builds Configuration for a Bid Escrow Entities
    fn configuration(&self) -> Rc<Configuration> {
        Rc::new(
            ConfigurationBuilder::new(
                self.voting.variable_repo_address(),
                self.voting.va_token_address(),
            )
            .is_bid_escrow(true)
            .only_va_can_create(false)
            .build(),
        )
    }

    fn stake_cspr_or_reputation_for_bid(
        &mut self,
        reputation_stake: U512,
        purse: Option<URef>,
        worker: Address,
        bid_id: BidId,
    ) -> Option<U512> {
        match purse {
            None => {
                self.reputation_token()
                    .stake_bid(worker, bid_id, reputation_stake);
                None
            }
            Some(purse) => {
                let cspr_stake = transfer::deposit_cspr(purse);
                Some(cspr_stake)
            }
        }
    }
}

#[cfg(feature = "test-support")]
use casper_dao_utils::TestContract;

use crate::escrow::bid::SubmitBidRequest;

#[cfg(feature = "test-support")]
impl BidEscrowContractTest {
    pub fn pick_bid_with_cspr_amount(
        &mut self,
        job_offer_id: u32,
        bid_id: u32,
        cspr_amount: U512,
    ) -> Result<(), Error> {
        use casper_types::{runtime_args, RuntimeArgs};
        self.env.deploy_wasm_file(
            "pick_bid.wasm",
            runtime_args! {
                "bid_escrow_address" => self.address(),
                "job_offer_id" => job_offer_id,
                "bid_id" => bid_id,
                "cspr_amount" => cspr_amount,
                "amount" => cspr_amount,
            },
        )
    }

    pub fn post_job_offer_with_cspr_amount(
        &mut self,
        expected_timeframe: BlockTime,
        budget: U512,
        cspr_amount: U512,
    ) -> Result<(), Error> {
        use casper_types::{runtime_args, RuntimeArgs};
        self.env.deploy_wasm_file(
            "post_job_offer.wasm",
            runtime_args! {
                "bid_escrow_address" => self.address(),
                "expected_timeframe" => expected_timeframe,
                "budget" => budget,
                "cspr_amount" => cspr_amount,
                "amount" => cspr_amount,
            },
        )
    }

    pub fn submit_bid_with_cspr_amount(
        &mut self,
        job_offer_id: JobOfferId,
        time: BlockTime,
        payment: U512,
        reputation_stake: U512,
        onboard: bool,
        cspr_amount: U512,
    ) -> Result<(), Error> {
        use casper_types::{runtime_args, RuntimeArgs};
        self.env.deploy_wasm_file(
            "submit_bid.wasm",
            runtime_args! {
                "bid_escrow_address" => self.address(),
                "job_offer_id" => job_offer_id,
                "time" => time,
                "payment" => payment,
                "reputation_stake" => reputation_stake,
                "onboard" => onboard,
                "cspr_amount" => cspr_amount,
                "amount" => cspr_amount,
            },
        )
    }

    pub fn submit_job_proof_during_grace_period_with_cspr_amount(
        &mut self,
        job_id: JobId,
        proof: DocumentHash,
        reputation_stake: U512,
        onboard: bool,
        cspr_amount: U512,
    ) -> Result<(), Error> {
        use casper_types::{runtime_args, RuntimeArgs};
        self.env.deploy_wasm_file(
            "submit_job_proof_during_grace_period.wasm",
            runtime_args! {
                "bid_escrow_address" => self.address(),
                "job_id" => job_id,
                "proof" => proof,
                "reputation_stake" => reputation_stake,
                "onboard" => onboard,
                "cspr_amount" => cspr_amount,
                "amount" => cspr_amount,
            },
        )
    }
}<|MERGE_RESOLUTION|>--- conflicted
+++ resolved
@@ -429,11 +429,10 @@
             .voting
             .create_voting(worker, U512::zero(), voting_configuration);
 
-<<<<<<< HEAD
-        self.jobs_for_voting.set(&voting_info.voting_id, job_id);
-=======
-        self.job_storage.store_job_for_voting(voting_id, job_id);
->>>>>>> 4677092a
+        self.job_storage.store_job_for_voting(voting_info.voting_id, job_id);
+
+        // TODO: Do it without reloading voting.
+        let mut voting = self.voting.get_voting_or_revert(voting_info.voting_id);
 
         let is_unbounded = job.worker_type() != &WorkerType::Internal;
         self.voting.cast_ballot(
@@ -442,15 +441,13 @@
             Choice::InFavor,
             stake,
             is_unbounded,
-            // TODO: Do it without reloading voting.
-            self.voting
-                .get_voting(voting_info.voting_id)
-                .unwrap_or_revert_with(Error::VotingDoesNotExist),
+            &mut voting
         );
 
         job.set_voting_id(voting_info.voting_id);
 
         self.job_storage.store_job(job);
+        self.voting.set_voting(voting);
     }
 
     fn submit_job_proof_during_grace_period(
@@ -964,16 +961,16 @@
     }
 
     fn create_formal_voting(&mut self, voting_id: VotingId) {
-        let voting = self
+        let mut voting = self
             .voting
-            .get_voting(voting_id)
-            .unwrap_or_revert_with(Error::VotingDoesNotExist);
+            .get_voting_or_revert(voting_id);
         if voting.voting_configuration().informal_stake_reputation() {
             self.voting
                 .unstake_all_reputation(voting_id, VotingType::Informal);
         }
         self.voting
-            .recast_creators_ballot_from_informal_to_formal(voting_id);
+            .recast_creators_ballot_from_informal_to_formal(&mut voting);
+        self.voting.set_voting(voting);
     }
 
     fn burn_external_worker_reputation(&self, job: &Job) {
