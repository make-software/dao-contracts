<<<<<<< HEAD
use std::{collections::BTreeSet, convert::TryInto};
=======
//! Interact with the CasperVM inside the contract.

use std::convert::TryInto;
>>>>>>> 4e8e668c

use casper_contract::{
    contract_api::{runtime, storage},
    unwrap_or_revert::UnwrapOrRevert,
};
use casper_types::{
    bytesrepr::{FromBytes, ToBytes},
    contracts::NamedKeys,
    system::CallStackElement,
    CLTyped, ContractPackageHash, EntryPoints, URef,
};

use crate::{Address, Events};

/// Read value from the storage.
pub fn get_key<T: FromBytes + CLTyped>(name: &str) -> Option<T> {
    match runtime::get_key(name) {
        None => None,
        Some(value) => {
            let key = value.try_into().unwrap_or_revert();
            let value = storage::read(key).unwrap_or_revert().unwrap_or_revert();
            Some(value)
        }
    }
}

/// Save value to the storage.
pub fn set_key<T: ToBytes + CLTyped>(name: &str, value: T) {
    match runtime::get_key(name) {
        Some(key) => {
            let key_ref = key.try_into().unwrap_or_revert();
            storage::write(key_ref, value);
        }
        None => {
            let key = storage::new_uref(value).into();
            runtime::put_key(name, key);
        }
    }
}

/// Returns address based on a [`CallStackElement`].
///
/// For `Session` and `StoredSession` variants it will return account hash, and for `StoredContract`
/// case it will use contract hash as the address.
fn call_stack_element_to_address(call_stack_element: CallStackElement) -> Address {
    match call_stack_element {
        CallStackElement::Session { account_hash } => Address::from(account_hash),
        CallStackElement::StoredSession { account_hash, .. } => {
            // Stored session code acts in account's context, so if stored session
            // wants to interact, caller's address will be used.
            Address::from(account_hash)
        }
        CallStackElement::StoredContract {
            contract_package_hash,
            ..
        } => Address::from(contract_package_hash),
    }
}

fn take_call_stack_elem(n: usize) -> CallStackElement {
    runtime::get_call_stack()
        .into_iter()
        .nth_back(n)
        .unwrap_or_revert()
}

/// Gets the immediate session caller of the current execution.
///
/// This function ensures that only session code can execute this function, and disallows stored
/// session/stored contracts.
pub fn caller() -> Address {
    let second_elem = take_call_stack_elem(1);
    call_stack_element_to_address(second_elem)
}

/// Initialize events dictionary.
pub fn init_events() {
    Events::default().init();
}

/// Record event to the contract's storage.
pub fn emit<T: ToBytes>(event: T) {
    Events::default().emit(event);
}

/// Convert any key to base64.
pub fn to_dictionary_key<T: ToBytes>(key: &T) -> String {
    let preimage = key.to_bytes().unwrap_or_revert();
    base64::encode(&preimage)
}

pub fn install_contract(
    package_hash: &str,
    entry_points: EntryPoints,
    initializer: impl FnOnce(ContractPackageHash),
) {
    // Create a new contract package hash for the contract.
    let (contract_package_hash, _) = storage::create_contract_package_at_hash();
    runtime::put_key(package_hash, contract_package_hash.into());

    let init_access: URef =
        storage::create_contract_user_group(contract_package_hash, "init", 1, Default::default())
            .unwrap_or_revert()
            .pop()
            .unwrap_or_revert();

    storage::add_contract_version(contract_package_hash, entry_points, NamedKeys::new());

    // Call contrustor method.
    initializer(contract_package_hash);

    // Revoke access to init.
    let mut urefs = BTreeSet::new();
    urefs.insert(init_access);
    storage::remove_contract_user_group_urefs(contract_package_hash, "init", urefs)
        .unwrap_or_revert();
}<|MERGE_RESOLUTION|>--- conflicted
+++ resolved
@@ -1,10 +1,4 @@
-<<<<<<< HEAD
 use std::{collections::BTreeSet, convert::TryInto};
-=======
-//! Interact with the CasperVM inside the contract.
-
-use std::convert::TryInto;
->>>>>>> 4e8e668c
 
 use casper_contract::{
     contract_api::{runtime, storage},
