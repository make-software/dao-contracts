--- conflicted
+++ resolved
@@ -6,11 +6,8 @@
 
 /// Id of a Voting
 pub type VotingId = U256;
-<<<<<<< HEAD
 pub type AccountId = u32;
 pub type ReputationAmount = u32;
-=======
->>>>>>> 5f1e8945
 
 /// Choice enum, can be converted to bool using `is_in_favor()`
 #[derive(Debug, FromBytes, ToBytes, CLTyped, PartialEq, Clone, Copy)]
