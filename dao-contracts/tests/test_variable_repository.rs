--- conflicted
+++ resolved
@@ -151,11 +151,7 @@
     // And it throws an event.
     contract.assert_last_event(ValueUpdated {
         key: String::from(KEY),
-<<<<<<< HEAD
-        value: VALUE.convert_to_bytes(),
-=======
         value: VALUE.convert_to_bytes().unwrap(),
->>>>>>> a79e9ed6
         activation_time: None,
     });
 }
