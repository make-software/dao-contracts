use std::{
    path::PathBuf,
    sync::{Arc, Mutex},
    time::Duration,
};

use crate::{Address, Error};
use casper_engine_test_support::{
    DeployItemBuilder, ExecuteRequestBuilder, InMemoryWasmTestBuilder, ARG_AMOUNT,
    DEFAULT_ACCOUNT_INITIAL_BALANCE, DEFAULT_GENESIS_CONFIG, DEFAULT_GENESIS_CONFIG_HASH,
    DEFAULT_PAYMENT,
};
use casper_execution_engine::core::engine_state::{
    self, run_genesis_request::RunGenesisRequest, GenesisAccount,
};
use casper_types::{
    account::AccountHash,
    bytesrepr::{self, Bytes, FromBytes, ToBytes},
    runtime_args, ApiError, CLTyped, ContractPackageHash, Key, Motes, PublicKey, RuntimeArgs,
    SecretKey, URef, U512,
};

use blake2::{
    digest::{Update, VariableOutput},
    VarBlake2b,
};

pub use casper_execution_engine::core::execution::Error as ExecutionError;

/// CasperVM based testing environment.
#[derive(Clone)]
pub struct TestEnv {
    state: Arc<Mutex<TestEnvState>>,
}

impl TestEnv {
    /// Create new TestEnv.
    pub fn new() -> TestEnv {
        TestEnv {
            state: Arc::new(Mutex::new(TestEnvState::new())),
        }
    }

    /// Deploy new wasm file.
    pub fn deploy_wasm_file(&self, session_code: &str, session_args: RuntimeArgs) {
        self.state
            .lock()
            .unwrap()
            .deploy_wasm_file(session_code, session_args);
    }

    /// Call contract and return a value.
    pub fn call<T: FromBytes>(
        &self,
        hash: ContractPackageHash,
        entry_point: &str,
        args: RuntimeArgs,
        has_return: bool,
    ) -> Result<Option<T>, Error> {
        self.state
            .lock()
            .unwrap()
            .call(hash, entry_point, args, has_return)
    }

    /// Read [`ContractPackageHash`] from the active user's named keys.
    pub fn get_contract_package_hash(&self, name: &str) -> ContractPackageHash {
        self.state.lock().unwrap().get_contract_package_hash(name)
    }

    /// Read [`casper_types::CLValue`] from the contract's named keys.
    pub fn get_value<T: FromBytes + CLTyped>(&self, hash: ContractPackageHash, name: &str) -> T {
        self.state.lock().unwrap().get_value(hash, name)
    }

    /// Read [`casper_types::CLValue`] from the contract's dictionary.
    pub fn get_dict_value<K: ToBytes + CLTyped, V: FromBytes + CLTyped + Default>(
        &self,
        hash: ContractPackageHash,
        name: &str,
        key: K,
    ) -> V {
        self.state.lock().unwrap().get_dict_value(hash, name, key)
    }

    /// Get account by index.
    pub fn get_account(&self, n: usize) -> Address {
        self.state.lock().unwrap().get_account(n)
    }

    /// Set the account context.
    pub fn as_account(&self, account: Address) {
        self.state.lock().unwrap().as_account(account);
    }

    /// Increases the current value of block_time
    pub fn advance_block_time_by(&self, seconds: Duration) {
        self.state.lock().unwrap().block_time += seconds.as_secs();
    }
}

impl Default for TestEnv {
    fn default() -> Self {
        TestEnv::new()
    }
}

pub struct TestEnvState {
    accounts: Vec<Address>,
    active_account: Address,
    context: InMemoryWasmTestBuilder,
    block_time: u64,
    calls_counter: u32,
}

impl TestEnvState {
    pub fn new() -> TestEnvState {
        let mut genesis_config = DEFAULT_GENESIS_CONFIG.clone();
        let mut accounts: Vec<Address> = Vec::new();
        for i in 0..3 {
            // Create keypair.
            let secret_key = SecretKey::ed25519_from_bytes([i; 32]).unwrap();
            let public_key = PublicKey::from(&secret_key);

            // Create an AccountHash from a public key.
            let account_addr = AccountHash::from(&public_key);

            // Create a GenesisAccount.
            let account = GenesisAccount::account(
                public_key,
                Motes::new(U512::from(DEFAULT_ACCOUNT_INITIAL_BALANCE)),
                None,
            );
            genesis_config.ee_config_mut().push_account(account);

            accounts.push(account_addr.into());
        }

        let run_genesis_request = RunGenesisRequest::new(
            *DEFAULT_GENESIS_CONFIG_HASH,
            genesis_config.protocol_version(),
            genesis_config.take_ee_config(),
        );

        let mut builder = InMemoryWasmTestBuilder::default();
        builder.run_genesis(&run_genesis_request).commit();

        TestEnvState {
            active_account: accounts[0],
            context: builder,
            accounts,
            block_time: 0,
            calls_counter: 0,
        }
    }

    pub fn deploy_wasm_file(&mut self, wasm_path: &str, args: RuntimeArgs) {
        let session_code = PathBuf::from(wasm_path);

        let deploy_item = DeployItemBuilder::new()
            .with_empty_payment_bytes(runtime_args! {ARG_AMOUNT => *DEFAULT_PAYMENT})
            .with_authorization_keys(&[self.active_account_hash()])
            .with_address(self.active_account_hash())
            .with_session_code(session_code, args)
            .with_deploy_hash(self.next_hash())
            .build();

        let execute_request = ExecuteRequestBuilder::from_deploy_item(deploy_item)
            .with_block_time(self.block_time)
            .build();
        self.context.exec(execute_request).commit().expect_success();
    }

    pub fn call<T: FromBytes>(
        &mut self,
        hash: ContractPackageHash,
        entry_point: &str,
        args: RuntimeArgs,
        has_return: bool,
    ) -> Result<Option<T>, Error> {
        let session_code = PathBuf::from("getter_proxy.wasm");

        let args_bytes: Vec<u8> = args.to_bytes().unwrap();
        let args = runtime_args! {
            "contract_package_hash" => hash,
            "entry_point" => entry_point,
            "args" => Bytes::from(args_bytes),
            "has_return" => has_return
        };

        let deploy_item = DeployItemBuilder::new()
            .with_empty_payment_bytes(runtime_args! {ARG_AMOUNT => *DEFAULT_PAYMENT})
            .with_authorization_keys(&[self.active_account_hash()])
            .with_address(self.active_account_hash())
            .with_session_code(session_code, args)
<<<<<<< HEAD
=======
            .with_deploy_hash(self.next_hash())
>>>>>>> e8e3864d
            .build();

        let execute_request = ExecuteRequestBuilder::from_deploy_item(deploy_item)
            .with_block_time(self.block_time)
            .build();
        self.context.exec(execute_request).commit();

        let active_account = self.active_account_hash();

        let result = if self.context.is_error() {
            Err(parse_error(self.context.get_error().unwrap()))
        } else if has_return {
            let result: Bytes = self.get_account_value(active_account, "result");
<<<<<<< HEAD
            dbg!(&result);
=======
>>>>>>> e8e3864d
            Ok(Some(bytesrepr::deserialize(result.to_vec()).unwrap()))
        } else {
            Ok(None)
        };
        self.active_account = self.get_account(0);
        result
    }

    pub fn get_contract_package_hash(&self, name: &str) -> ContractPackageHash {
        let account = self
            .context
            .get_account(self.active_account_hash())
            .unwrap();
        let key: &Key = account.named_keys().get(name).unwrap();
        ContractPackageHash::from(key.into_hash().unwrap())
    }

    pub fn get_value<T: FromBytes + CLTyped>(&self, hash: ContractPackageHash, name: &str) -> T {
        let contract_hash = self
            .context
            .get_contract_package(hash)
            .unwrap()
            .current_contract_hash()
            .unwrap();

        self.context
            .query(None, Key::Hash(contract_hash.value()), &[name.to_string()])
            .unwrap()
            .as_cl_value()
            .unwrap()
            .clone()
            .into_t()
            .unwrap()
    }

    pub fn get_account_value<T: FromBytes + CLTyped>(&self, hash: AccountHash, name: &str) -> T {
        self.context
            .query(None, Key::Account(hash), &[name.to_string()])
            .unwrap()
            .as_cl_value()
            .unwrap()
            .clone()
            .into_t()
            .unwrap()
    }

    pub fn get_dict_value<K: ToBytes + CLTyped, V: FromBytes + CLTyped + Default>(
        &self,
        hash: ContractPackageHash,
        name: &str,
        key: K,
    ) -> V {
        let contract_hash = self
            .context
            .get_contract_package(hash)
            .unwrap()
            .current_contract_hash()
            .unwrap();

        let dictionary_seed_uref: URef = *self
            .context
            .get_contract(contract_hash)
            .unwrap()
            .named_keys()
            .get(name)
            .unwrap()
            .as_uref()
            .unwrap();

        match self.context.query_dictionary_item(
            None,
            dictionary_seed_uref,
            &to_dictionary_key(&key),
        ) {
            Ok(val) => {
                let value: V = val.as_cl_value().unwrap().clone().into_t::<V>().unwrap();
                value
            }
            Err(_) => V::default(),
        }
    }

    fn active_account_hash(&self) -> AccountHash {
        *self.active_account.as_account_hash().unwrap()
    }

    pub fn get_account(&self, n: usize) -> Address {
        *self.accounts.get(n).unwrap()
    }

    pub fn as_account(&mut self, account: Address) {
        self.active_account = account;
    }
<<<<<<< HEAD
=======

    fn next_hash(&mut self) -> [u8; 32] {
        let seed = self.calls_counter;
        self.calls_counter += 1;
        let mut hash = [0u8; 32];
        hash[0] = seed as u8;
        hash[1] = (seed >> 8) as u8;
        hash
    }
>>>>>>> e8e3864d
}

fn to_dictionary_key<T: ToBytes>(key: &T) -> String {
    let preimage = key.to_bytes().unwrap();
<<<<<<< HEAD
    base64::encode(&preimage).chars().skip(16).take(16).collect()
}

fn parse_error(err: engine_state::Error) -> Error {
    let errr = err.clone();
=======
    let hash = blake2b(preimage);
    hex::encode(hash)
}

fn blake2b<T: AsRef<[u8]>>(data: T) -> [u8; 32] {
    let mut result = [0; 32];
    let mut hasher = VarBlake2b::new(32).expect("should create hasher");

    hasher.update(data);
    hasher.finalize_variable(|slice| {
        result.copy_from_slice(slice);
    });
    result
}

fn parse_error(err: engine_state::Error) -> Error {
>>>>>>> e8e3864d
    if let engine_state::Error::Exec(exec_err) = err {
        if let ExecutionError::Revert(ApiError::User(id)) = exec_err {
            return Error::from(id);
        }
        if let ExecutionError::InvalidContext = exec_err {
            return Error::InvalidContext;
        }
    }
<<<<<<< HEAD
    dbg!(errr);
=======
>>>>>>> e8e3864d
    panic!("Unexpected error.");
}<|MERGE_RESOLUTION|>--- conflicted
+++ resolved
@@ -193,10 +193,7 @@
             .with_authorization_keys(&[self.active_account_hash()])
             .with_address(self.active_account_hash())
             .with_session_code(session_code, args)
-<<<<<<< HEAD
-=======
             .with_deploy_hash(self.next_hash())
->>>>>>> e8e3864d
             .build();
 
         let execute_request = ExecuteRequestBuilder::from_deploy_item(deploy_item)
@@ -210,10 +207,6 @@
             Err(parse_error(self.context.get_error().unwrap()))
         } else if has_return {
             let result: Bytes = self.get_account_value(active_account, "result");
-<<<<<<< HEAD
-            dbg!(&result);
-=======
->>>>>>> e8e3864d
             Ok(Some(bytesrepr::deserialize(result.to_vec()).unwrap()))
         } else {
             Ok(None)
@@ -307,8 +300,6 @@
     pub fn as_account(&mut self, account: Address) {
         self.active_account = account;
     }
-<<<<<<< HEAD
-=======
 
     fn next_hash(&mut self) -> [u8; 32] {
         let seed = self.calls_counter;
@@ -318,18 +309,10 @@
         hash[1] = (seed >> 8) as u8;
         hash
     }
->>>>>>> e8e3864d
 }
 
 fn to_dictionary_key<T: ToBytes>(key: &T) -> String {
     let preimage = key.to_bytes().unwrap();
-<<<<<<< HEAD
-    base64::encode(&preimage).chars().skip(16).take(16).collect()
-}
-
-fn parse_error(err: engine_state::Error) -> Error {
-    let errr = err.clone();
-=======
     let hash = blake2b(preimage);
     hex::encode(hash)
 }
@@ -346,7 +329,6 @@
 }
 
 fn parse_error(err: engine_state::Error) -> Error {
->>>>>>> e8e3864d
     if let engine_state::Error::Exec(exec_err) = err {
         if let ExecutionError::Revert(ApiError::User(id)) = exec_err {
             return Error::from(id);
@@ -355,9 +337,5 @@
             return Error::InvalidContext;
         }
     }
-<<<<<<< HEAD
-    dbg!(errr);
-=======
->>>>>>> e8e3864d
     panic!("Unexpected error.");
 }