<<<<<<< HEAD
use crate::{VaOwnedNftContractCaller, VaOwnedNftContractInterface};
=======
use crate::{VaNftContractCaller, VaNftContractInterface};
>>>>>>> 7742fbbc
use casper_dao_erc721::TokenId;
use casper_dao_utils::{
    casper_contract::unwrap_or_revert::UnwrapOrRevert,
    casper_dao_macros::{CLTyped, FromBytes, Instance, ToBytes},
    Address, Error, Mapping, Variable,
};

/// A utility module that provides information about the current status of the onboarding process.
#[derive(Instance)]
pub struct OnboardingInfo {
    va_token: Variable<Address>,
    votings: Mapping<Address, bool>,
}

impl OnboardingInfo {
    /// Initializes `va_token` contract address.
    pub fn init(&mut self, va_token: Address) {
        self.va_token.set(va_token);
    }

    /// Returns the `address` of kyc token contract.
    ///
    /// If the variable is not initialized, reverts with [VariableValueNotSet](Error::VariableValueNotSet)
    pub fn get_va_token_address(&self) -> Address {
        self.va_token
            .get()
            .unwrap_or_revert_with(Error::VariableValueNotSet)
    }

    /// Sets a flag indicating there is ongoing voting for the given `address`.
    pub fn set_voting(&mut self, address: &Address) {
        self.votings.set(address, true);
    }

    /// Clears the flag indicating there is ongoing voting for the given `address`.
    pub fn clear_voting(&mut self, address: &Address) {
        self.votings.set(address, false);
    }

    /// Indicates whether there is ongoing voting for the given `address`.
    pub fn exists_ongoing_voting(&self, address: &Address) -> bool {
        self.votings.get(address).unwrap_or(false)
    }

    /// Returns true if the `address` has a non-zero balance of va token, false otherwise.
    pub fn is_onboarded(&self, &address: &Address) -> bool {
<<<<<<< HEAD
        !self.va_nft_caller().balance_of(address).is_zero()
=======
        !self.va_nft_contract().balance_of(address).is_zero()
>>>>>>> 7742fbbc
    }

    /// Returns the `token id` of the `address`.
    ///
    /// If the `address` does not own any token, reverts with [`InvalidTokenOwner`](Error:InvalidTokenOwner) error.
    pub fn token_id_of(&self, address: &Address) -> TokenId {
<<<<<<< HEAD
        self.va_nft_caller()
=======
        self.va_nft_contract()
>>>>>>> 7742fbbc
            .token_id(*address)
            .unwrap_or_revert_with(Error::InvalidTokenOwner)
    }

    /// Returns the owner of a token with the given id.
    ///
    /// If the `token_id` does not have an owner, None value is return.
    pub fn owner_of(&self, token_id: TokenId) -> Option<Address> {
<<<<<<< HEAD
        self.va_nft_caller().owner_of(token_id)
    }

    fn va_nft_caller(&self) -> VaOwnedNftContractCaller {
        VaOwnedNftContractCaller::at(self.get_va_token_address())
=======
        self.va_nft_contract().owner_of(token_id)
    }

    fn va_nft_contract(&self) -> VaNftContractCaller {
        VaNftContractCaller::at(self.get_va_token_address())
>>>>>>> 7742fbbc
    }
}

#[derive(ToBytes, FromBytes, CLTyped)]
pub enum OnboardingAction {
    Add,
    Remove,
}<|MERGE_RESOLUTION|>--- conflicted
+++ resolved
@@ -1,8 +1,4 @@
-<<<<<<< HEAD
-use crate::{VaOwnedNftContractCaller, VaOwnedNftContractInterface};
-=======
 use crate::{VaNftContractCaller, VaNftContractInterface};
->>>>>>> 7742fbbc
 use casper_dao_erc721::TokenId;
 use casper_dao_utils::{
     casper_contract::unwrap_or_revert::UnwrapOrRevert,
@@ -49,22 +45,14 @@
 
     /// Returns true if the `address` has a non-zero balance of va token, false otherwise.
     pub fn is_onboarded(&self, &address: &Address) -> bool {
-<<<<<<< HEAD
-        !self.va_nft_caller().balance_of(address).is_zero()
-=======
         !self.va_nft_contract().balance_of(address).is_zero()
->>>>>>> 7742fbbc
     }
 
     /// Returns the `token id` of the `address`.
     ///
     /// If the `address` does not own any token, reverts with [`InvalidTokenOwner`](Error:InvalidTokenOwner) error.
     pub fn token_id_of(&self, address: &Address) -> TokenId {
-<<<<<<< HEAD
-        self.va_nft_caller()
-=======
         self.va_nft_contract()
->>>>>>> 7742fbbc
             .token_id(*address)
             .unwrap_or_revert_with(Error::InvalidTokenOwner)
     }
@@ -73,19 +61,11 @@
     ///
     /// If the `token_id` does not have an owner, None value is return.
     pub fn owner_of(&self, token_id: TokenId) -> Option<Address> {
-<<<<<<< HEAD
-        self.va_nft_caller().owner_of(token_id)
-    }
-
-    fn va_nft_caller(&self) -> VaOwnedNftContractCaller {
-        VaOwnedNftContractCaller::at(self.get_va_token_address())
-=======
         self.va_nft_contract().owner_of(token_id)
     }
 
     fn va_nft_contract(&self) -> VaNftContractCaller {
         VaNftContractCaller::at(self.get_va_token_address())
->>>>>>> 7742fbbc
     }
 }
 
