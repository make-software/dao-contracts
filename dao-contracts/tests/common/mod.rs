--- conflicted
+++ resolved
@@ -16,6 +16,7 @@
     repo_voter,
     AdminContractTest,
     BidEscrowContractTest,
+    CSPRRateProviderContractTest,
     KycNftContractTest,
     KycVoterContractTest,
     RepoVoterContractTest,
@@ -26,7 +27,7 @@
     VaNftContractTest,
     VariableRepositoryContractTest,
 };
-use casper_dao_utils::{Address, TestContract, TestEnv};
+use casper_dao_utils::{consts, Address, TestContract, TestEnv};
 use casper_types::{
     bytesrepr::{Bytes, ToBytes},
     U512,
@@ -34,10 +35,12 @@
 
 use self::params::Account;
 
+// 1CSPR ~= 0.02924$
+const DEFAULT_CSPR_USD_RATE: u64 = 34_000_000_000;
+
 #[derive(cucumber::World)]
 pub struct DaoWorld {
     pub env: TestEnv,
-<<<<<<< HEAD
     pub bid_escrow: BidEscrowContractTest,
     pub reputation_token: ReputationContractTest,
     pub va_token: VaNftContractTest,
@@ -49,16 +52,7 @@
     pub reputation_voter: ReputationVoterContractTest,
     pub simple_voter: SimpleVoterContractTest,
     pub admin: AdminContractTest,
-=======
-    pub bid_escrow: casper_dao_contracts::BidEscrowContractTest,
-    pub va_token: casper_dao_contracts::VaNftContractTest,
-    pub reputation_token: casper_dao_contracts::ReputationContractTest,
-    pub kyc_token: casper_dao_contracts::KycNftContractTest,
-    pub slashing_voter: casper_dao_contracts::SlashingVoterContractTest,
-    pub kyc_voter: casper_dao_contracts::KycVoterContractTest,
-    pub variable_repo: casper_dao_contracts::VariableRepositoryContractTest,
-    pub rate_provider: casper_dao_contracts::CSPRRateProviderContractTest,
->>>>>>> 4cd9db97
+    pub rate_provider: CSPRRateProviderContractTest,
     balances: HashMap<Address, U512>,
     starting_balances: HashMap<Address, U512>,
     bids: HashMap<(u32, Address), BidId>,
@@ -91,7 +85,6 @@
 
 impl Default for DaoWorld {
     fn default() -> Self {
-<<<<<<< HEAD
         let env = TestEnv::new();
         let variable_repository = VariableRepositoryContractTest::new(&env);
         let mut reputation_token = ReputationContractTest::new(&env);
@@ -160,6 +153,8 @@
             reputation_token.address(),
             va_token.address(),
         );
+
+        let rate_provider = CSPRRateProviderContractTest::new(&env, DEFAULT_CSPR_USD_RATE.into());
 
         // Setup Reputation.
         // Setup VariableRepository.
@@ -218,19 +213,6 @@
             .unwrap();
 
         // Build the DaoWorld!
-=======
-        let (
-            env,
-            bid_escrow,
-            reputation_token,
-            va_token,
-            kyc_token,
-            variable_repo,
-            slashing_voter,
-            kyc_voter,
-            rate_provider,
-        ) = dao::setup_dao();
->>>>>>> 4cd9db97
         let mut dao = Self {
             env,
             bid_escrow,
@@ -239,15 +221,12 @@
             kyc_token,
             slashing_voter,
             kyc_voter,
-<<<<<<< HEAD
             variable_repository,
             repo_voter,
             reputation_voter,
             simple_voter,
             admin,
-=======
             rate_provider,
->>>>>>> 4cd9db97
             balances: Default::default(),
             starting_balances: Default::default(),
             bids: Default::default(),
@@ -266,6 +245,15 @@
             .update_at(key, multisig_address, None)
             .unwrap();
 
+        // Update rate provider.
+        dao.variable_repository
+            .update_at(
+                consts::FIAT_CONVERSION_RATE_ADDRESS.to_string(),
+                Bytes::from(dao.rate_provider.address().to_bytes().unwrap()),
+                None,
+            )
+            .unwrap();
+
         // Return dao.
         dao
     }
