--- conflicted
+++ resolved
@@ -68,15 +68,13 @@
 docs:
 	cargo doc --features test-support --workspace --exclude sample-contract --lib --no-deps --open
 
-<<<<<<< HEAD
+run-e2e-tests:
+	cd client && ./run-e2e-tests.sh
+
 test-bid-escrow: build-dao-contracts
 	cp $(OUTPUT_DIR)/*.wasm dao-contracts/wasm
 	cargo test -p casper-dao-contracts --test test_bid_escrow
 
 test-slashing: build-dao-contracts
 	cp $(OUTPUT_DIR)/*.wasm dao-contracts/wasm
-	cargo test -p casper-dao-contracts --test test_slashing
-=======
-run-e2e-tests:
-	cd client && ./run-e2e-tests.sh
->>>>>>> b86174c9
+	cargo test -p casper-dao-contracts --test test_slashing