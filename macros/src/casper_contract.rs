--- conflicted
+++ resolved
@@ -47,14 +47,7 @@
     methods.append_all(contract.trait_methods.iter().map(|method| {
         let ident = &method.sig.ident;
         let (casper_args, punctuated_args) = utils::parse_casper_args(method);
-<<<<<<< HEAD
-        let has_return = match &method.sig.output {
-            syn::ReturnType::Default => false,
-            syn::ReturnType::Type(_, _) => true,
-        };
-=======
         let has_return = matches!(&method.sig.output, syn::ReturnType::Type(_, _));
->>>>>>> e8e3864d
         if has_return {
             quote! {
                 #[no_mangle]
