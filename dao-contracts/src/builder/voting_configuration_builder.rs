--- conflicted
+++ resolved
@@ -3,11 +3,7 @@
 
 use crate::{
     voting::{voting::VotingConfiguration, GovernanceVoting},
-<<<<<<< HEAD
-    KycOwnedNftContractCaller, KycOwnedNftContractInterface, VariableRepositoryContractCaller,
-=======
     KycNftContractCaller, KycNftContractInterface, VariableRepositoryContractCaller,
->>>>>>> 7742fbbc
 };
 
 pub struct VotingConfigurationBuilder {
@@ -17,11 +13,7 @@
 impl VotingConfigurationBuilder {
     pub fn defaults(voting: &GovernanceVoting) -> VotingConfigurationBuilder {
         let total_onboarded =
-<<<<<<< HEAD
-            KycOwnedNftContractCaller::at(voting.get_va_token_address()).total_supply();
-=======
             KycNftContractCaller::at(voting.get_va_token_address()).total_supply();
->>>>>>> 7742fbbc
         VotingConfigurationBuilder {
             voting_configuration: VariableRepositoryContractCaller::at(
                 voting.get_variable_repo_address(),
