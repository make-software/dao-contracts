use casper_dao_contracts::{
<<<<<<< HEAD
    KycOwnedNftContractTest, OnboardingVoterContractTest, ReputationContractTest,
    VaOwnedNftContractTest, VariableRepositoryContractTest,
=======
    KycNftContractTest, OnboardingVoterContractTest, ReputationContractTest, VaNftContractTest,
    VariableRepositoryContractTest,
>>>>>>> 7742fbbc
};
use casper_dao_utils::{Address, TestContract, TestEnv};
use casper_types::U256;
use speculate::speculate;

speculate! {
    use casper_types::U256;
    use casper_dao_contracts::voting::{Choice, onboarding_info::OnboardingAction, VotingId};
    use casper_dao_utils::Error;

    use std::time::Duration;

    before {
        #[allow(unused_variables, unused_mut)]
        let (
            user,
            va,
            second_va,
            mint_amount,
            vote_amount,
            mut va_token,
            mut kyc_token,
            mut reputation_token,
            mut variable_repo,
            mut contract,
            mut env
        ) = setup();
    }

    describe "voting" {

        test "kyc_token_address_is_set" {
            assert_eq!(
                contract.get_kyc_token_address(),
                kyc_token.address()
            )
        }

        test "va_token_address_it_set" {
            assert_eq!(
                contract.get_va_token_address(),
                va_token.address()
            )
        }

        context "user_is_not_onboarded" {
            before {
                assert_eq!(va_token.balance_of(user), U256::zero());
            }

            test "remove_user_voting_creation_fails" {
                assert_eq!(
                    contract.as_account(va).create_voting(OnboardingAction::Remove, user, vote_amount),
                    Err(Error::VaNotOnboarded)
                )
            }

            context "user_is_not_kyced" {
                before {
                    reputation_token.mint(user, mint_amount).unwrap();
                    assert_eq!(kyc_token.balance_of(user), U256::zero());
                }

                test "voting_creation_fails" {
                    assert_eq!(
                        contract.as_account(va).create_voting(OnboardingAction::Add, user, vote_amount),
                        Err(Error::VaNotKyced)
                    )
                }
            }

            context "user_has_no_reputation" {
                before {
                    kyc_token.mint(user, 1.into()).unwrap();
                    assert_eq!(reputation_token.balance_of(user), U256::zero());
                }

                test "voting_creation_fails" {
                    assert_eq!(
                        contract.as_account(va).create_voting(OnboardingAction::Add, user, vote_amount),
                        Err(Error::InsufficientBalance)
                    )
                }
            }

            context "voting_is_created" {
                before {
                    reputation_token.mint(user, mint_amount).unwrap();
                    kyc_token.mint(user, 1.into()).unwrap();
                    contract.as_account(va).create_voting(OnboardingAction::Add, user, vote_amount).unwrap();
                }

                test "that_add_voting_cannot_be_created" {
                    assert_eq!(
                        contract.as_account(va).create_voting(OnboardingAction::Add, user, vote_amount),
                        Err(Error::OnboardingAlreadyInProgress)
                    )
                }

                test "that_remove_voting_cannot_be_created" {
                    assert_eq!(
                        contract.as_account(va).create_voting(OnboardingAction::Remove, user, vote_amount),
                        Err(Error::OnboardingAlreadyInProgress)
                    )
                }

                context "informal_voting_passed" {
                    before {
                        let voting_id = 0;
                        let voting = contract.get_voting(voting_id).unwrap();
                        env.advance_block_time_by(Duration::from_secs(voting.informal_voting_time() + 1));
                        contract.as_account(va).finish_voting(voting_id).unwrap();
                        #[allow(unused_variables)]
                        let voting_id: VotingId = 1;
                    }

                    test "that_add_voting_cannot_be_created" {
                        assert_eq!(
                            contract.as_account(va).create_voting(OnboardingAction::Add, user, vote_amount),
                            Err(Error::OnboardingAlreadyInProgress)
                        )
                    }

                    context "voting_passed" {
                        before {
                            contract.as_account(second_va).vote(voting_id, Choice::InFavor, vote_amount).unwrap();
                            env.advance_block_time_by(Duration::from_secs(voting.formal_voting_time() + 1));
                            contract.as_account(va).finish_voting(voting_id).unwrap();
                        }

                        test "user_owns_a_va_token" {
                            assert_eq!(va_token.balance_of(user), U256::one())
                        }

                        test "remove_voting_creation_succeeds" {
                            assert_eq!(
                                contract.as_account(va).create_voting(OnboardingAction::Remove, user, vote_amount),
                                Ok(())
                            );
                        }
                    }

                    context "voting_rejected" {
                        before {
                            contract.as_account(second_va).vote(voting_id, Choice::Against, vote_amount + U256::one()).unwrap();
                            env.advance_block_time_by(Duration::from_secs(voting.formal_voting_time() + 1));
                            contract.as_account(va).finish_voting(voting_id).unwrap();
                        }

                        test "user_does_not_own_va_token" {
                            assert_eq!(va_token.balance_of(user), U256::zero())
                        }

                        test "next_add_voting_creation_succeeds" {
                            assert_eq!(
                                contract.as_account(va).create_voting(OnboardingAction::Add, user, vote_amount),
                                Ok(())
                            );
                        }
                    }
                }
            }
        }

        context "user_is_already_onboarded" {
            before {
                let token_id = 1.into();
                va_token.mint(user, token_id).unwrap();
            }

            test "that_add_user_voting_cannot_be_created" {
                assert_eq!(
                    contract.as_account(va).create_voting(OnboardingAction::Add, user, vote_amount),
                    Err(Error::VaOnboardedAlready)
                )
            }

            context "when_user_has_no_reputation" {
                before {
                    assert_eq!(
                        reputation_token.balance_of(user),
                        U256::zero()
                    );
                }
                test "that_voting_creation_fails" {
                    assert_eq!(
                        contract.as_account(va)
                            .create_voting(OnboardingAction::Remove, user, vote_amount),
                        Err(Error::InsufficientBalance)
                    )
                }
            }

            context "remove_voting_is_created" {
                before {
                    reputation_token.mint(user, mint_amount).unwrap();
                    contract.as_account(va)
                        .create_voting(OnboardingAction::Remove, user, vote_amount)
                        .unwrap();
                }

                test "that_add_voting_cannot_be_created" {
                    assert_eq!(
                        contract.as_account(va)
                            .create_voting(OnboardingAction::Add, user, vote_amount),
                        Err(Error::OnboardingAlreadyInProgress)
                    )
                }

                test "that_remove_voting_cannot_be_created" {
                    assert_eq!(
                        contract.as_account(va)
                            .create_voting(OnboardingAction::Remove, user, vote_amount),
                        Err(Error::OnboardingAlreadyInProgress)
                    )
                }

                context "informal_voting_passed" {
                    before {
                        let voting_id = 0;
                        let voting = contract.get_voting(voting_id).unwrap();
                        env.advance_block_time_by(Duration::from_secs(voting.informal_voting_time() + 1));
                        contract.as_account(va).finish_voting(voting_id).unwrap();
                        let voting_id = 1;
                    }

                    context "voting_passed" {
                        before {
                            contract.as_account(second_va).vote(voting_id, Choice::InFavor, vote_amount).unwrap();
                            env.advance_block_time_by(Duration::from_secs(voting.formal_voting_time() + 1));
                            contract.as_account(va).finish_voting(voting_id).unwrap();
                        }

                        test "that_user_has_no_va_token" {
                            assert_eq!(va_token.balance_of(user), U256::zero())
                        }

                        test "add_voting_creation_succeeds" {
                            kyc_token.mint(user, 1.into()).unwrap();
                            assert_eq!(
                                contract.as_account(va).create_voting(OnboardingAction::Add, user, vote_amount),
                                Ok(())
                            );
                        }
                    }

                    context "voting_rejected" {
                        before {
                            contract.as_account(second_va).vote(voting_id, Choice::Against, vote_amount + U256::one()).unwrap();
                            env.advance_block_time_by(Duration::from_secs(voting.formal_voting_time() + 1));
                            contract.as_account(va).finish_voting(voting_id).unwrap();
                        }

                        test "that_user_still_owns_va_token" {
                            assert_eq!(va_token.balance_of(user), U256::one())
                        }

                        test "next_remove_voting_creation_succeeds" {
                            assert_eq!(
                                contract.as_account(va).create_voting(OnboardingAction::Remove, user, vote_amount),
                                Ok(())
                            );
                        }
                    }
                }
            }

        }
    }
}

fn setup() -> (
    Address,
    Address,
    Address,
    U256,
    U256,
<<<<<<< HEAD
    VaOwnedNftContractTest,
    KycOwnedNftContractTest,
=======
    VaNftContractTest,
    KycNftContractTest,
>>>>>>> 7742fbbc
    ReputationContractTest,
    VariableRepositoryContractTest,
    OnboardingVoterContractTest,
    TestEnv,
) {
    let env = TestEnv::new();

<<<<<<< HEAD
    let mut va_token = VaOwnedNftContractTest::new(
=======
    let mut va_token = VaNftContractTest::new(
>>>>>>> 7742fbbc
        &env,
        "user token".to_string(),
        "usert".to_string(),
        "".to_string(),
    );
<<<<<<< HEAD
    let kyc_token = KycOwnedNftContractTest::new(
=======
    let kyc_token = KycNftContractTest::new(
>>>>>>> 7742fbbc
        &env,
        "kyc token".to_string(),
        "kyt".to_string(),
        "".to_string(),
    );
    let mut reputation_token = ReputationContractTest::new(&env);
    let mut variable_repo = VariableRepositoryContractTest::new(&env);

    let onboarding_voter = OnboardingVoterContractTest::new(
        &env,
        variable_repo.address(),
        reputation_token.address(),
        kyc_token.address(),
        va_token.address(),
    );

    // Voter Contract becomes the owner of Variable Repo, Reputation Token and VA Token
    variable_repo
        .change_ownership(onboarding_voter.address())
        .unwrap();

    reputation_token
        .change_ownership(onboarding_voter.address())
        .unwrap();

    va_token
        .change_ownership(onboarding_voter.address())
        .unwrap();
    let user = env.get_account(1);
    let va = env.get_account(2);
    let second_va = env.get_account(3);
    // The voter has to have some tokens
    let mint_amount = 10_000.into();
    let vote_amount = 1_000.into();
    reputation_token.mint(va, mint_amount).unwrap();
    reputation_token.mint(second_va, mint_amount).unwrap();

    (
        user,
        va,
        second_va,
        mint_amount,
        vote_amount,
        va_token,
        kyc_token,
        reputation_token,
        variable_repo,
        onboarding_voter,
        env,
    )
}<|MERGE_RESOLUTION|>--- conflicted
+++ resolved
@@ -1,11 +1,6 @@
 use casper_dao_contracts::{
-<<<<<<< HEAD
-    KycOwnedNftContractTest, OnboardingVoterContractTest, ReputationContractTest,
-    VaOwnedNftContractTest, VariableRepositoryContractTest,
-=======
     KycNftContractTest, OnboardingVoterContractTest, ReputationContractTest, VaNftContractTest,
     VariableRepositoryContractTest,
->>>>>>> 7742fbbc
 };
 use casper_dao_utils::{Address, TestContract, TestEnv};
 use casper_types::U256;
@@ -283,13 +278,8 @@
     Address,
     U256,
     U256,
-<<<<<<< HEAD
-    VaOwnedNftContractTest,
-    KycOwnedNftContractTest,
-=======
     VaNftContractTest,
     KycNftContractTest,
->>>>>>> 7742fbbc
     ReputationContractTest,
     VariableRepositoryContractTest,
     OnboardingVoterContractTest,
@@ -297,21 +287,13 @@
 ) {
     let env = TestEnv::new();
 
-<<<<<<< HEAD
-    let mut va_token = VaOwnedNftContractTest::new(
-=======
     let mut va_token = VaNftContractTest::new(
->>>>>>> 7742fbbc
         &env,
         "user token".to_string(),
         "usert".to_string(),
         "".to_string(),
     );
-<<<<<<< HEAD
-    let kyc_token = KycOwnedNftContractTest::new(
-=======
     let kyc_token = KycNftContractTest::new(
->>>>>>> 7742fbbc
         &env,
         "kyc token".to_string(),
         "kyt".to_string(),
