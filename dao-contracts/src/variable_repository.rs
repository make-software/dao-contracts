--- conflicted
+++ resolved
@@ -141,26 +141,6 @@
         self.repository.init();
     }
 
-<<<<<<< HEAD
-    fn change_ownership(&mut self, owner: Address) {
-        self.owner.ensure_owner();
-        self.owner.change_ownership(owner);
-        self.whitelist.add_to_whitelist(owner);
-        self.whitelist.remove_from_whitelist(caller());
-    }
-
-    fn add_to_whitelist(&mut self, address: Address) {
-        self.owner.ensure_owner();
-        self.whitelist.add_to_whitelist(address);
-    }
-
-    fn remove_from_whitelist(&mut self, address: Address) {
-        self.owner.ensure_owner();
-        self.whitelist.remove_from_whitelist(address);
-    }
-
-=======
->>>>>>> 5f1e8945
     fn update_at(&mut self, key: String, value: Bytes, activation_time: Option<u64>) {
         self.access_control.ensure_whitelisted();
         self.repository.update_at(key, value, activation_time);
