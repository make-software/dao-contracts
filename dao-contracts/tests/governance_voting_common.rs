--- conflicted
+++ resolved
@@ -1,14 +1,9 @@
 use casper_dao_contracts::{
     action::Action,
     voting::{voting::Voting, Choice},
-<<<<<<< HEAD
-    AdminContractTest, BidEscrowContractTest, KycOwnedNftContractTest, MockVoterContractTest,
-    RepoVoterContractTest, ReputationContractTest, ReputationVoterContractTest,
-    VaOwnedNftContractTest, VariableRepositoryContractTest,
-=======
-    AdminContractTest, MockVoterContractTest, RepoVoterContractTest, ReputationContractTest,
-    ReputationVoterContractTest, VaNftContractTest, VariableRepositoryContractTest,
->>>>>>> 7742fbbc
+    AdminContractTest, BidEscrowContractTest, KycNftContractTest, MockVoterContractTest,
+    RepoVoterContractTest, ReputationContractTest, ReputationVoterContractTest, VaNftContractTest,
+    VariableRepositoryContractTest,
 };
 
 use casper_dao_contracts::simple_voter::SimpleVoterContractTest;
@@ -24,8 +19,8 @@
 pub fn setup_bid_escrow() -> (
     BidEscrowContractTest,
     ReputationContractTest,
-    VaOwnedNftContractTest,
-    KycOwnedNftContractTest,
+    VaNftContractTest,
+    KycNftContractTest,
 ) {
     let informal_quorum = 500.into();
     let formal_quorum = 500.into();
@@ -34,14 +29,14 @@
     let (variable_repo_contract, mut reputation_token_contract, _va_owned_nft_contract) =
         setup_repository_and_reputation_contracts(informal_quorum, formal_quorum, total_onboarded);
 
-    let va_token = VaOwnedNftContractTest::new(
+    let va_token = VaNftContractTest::new(
         variable_repo_contract.get_env(),
         "user token".to_string(),
         "usert".to_string(),
         "".to_string(),
     );
 
-    let kyc_token = KycOwnedNftContractTest::new(
+    let kyc_token = KycNftContractTest::new(
         variable_repo_contract.get_env(),
         "kyc token".to_string(),
         "kyt".to_string(),
@@ -273,11 +268,7 @@
 ) -> (
     VariableRepositoryContractTest,
     ReputationContractTest,
-<<<<<<< HEAD
-    VaOwnedNftContractTest,
-=======
     VaNftContractTest,
->>>>>>> 7742fbbc
 ) {
     let minimum_reputation = 500.into();
     let reputation_to_mint = 10_000;
@@ -405,13 +396,8 @@
     reputation_token_contract
 }
 
-<<<<<<< HEAD
-pub fn setup_va_token(env: &TestEnv, total_onboarded: usize) -> VaOwnedNftContractTest {
-    let mut va_token = VaOwnedNftContractTest::new(
-=======
 pub fn setup_va_token(env: &TestEnv, total_onboarded: usize) -> VaNftContractTest {
     let mut va_token = VaNftContractTest::new(
->>>>>>> 7742fbbc
         env,
         "va_token".to_string(),
         "VAT".to_string(),
