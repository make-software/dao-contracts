--- conflicted
+++ resolved
@@ -1,15 +1,8 @@
-<<<<<<< HEAD
-use casper_dao_utils::{Address, Error};
-
-use crate::rules::validation::Validation;
-
-=======
 use casper_dao_utils::{casper_dao_macros::Rule, Address, Error};
 
 use crate::rules::validation::Validation;
 
 #[derive(Rule)]
->>>>>>> 4677092a
 pub struct CanBidOnOwnJob {
     worker: Address,
     job_poster: Address,
