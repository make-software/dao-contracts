use casper_dao_utils::{
    casper_contract::unwrap_or_revert::UnwrapOrRevert, casper_dao_macros::Instance, Address, Error,
    Mapping, Variable,
};

<<<<<<< HEAD
use crate::{KycOwnedNftContractCaller, KycOwnedNftContractInterface};
=======
use crate::{KycNftContractCaller, KycNftContractInterface};
>>>>>>> 7742fbbc

/// A utility module that provides information about the current status of the KYC process.
#[derive(Instance)]
pub struct KycInfo {
    kyc_token: Variable<Address>,
    votings: Mapping<Address, bool>,
}

impl KycInfo {
    /// Initializes `kyc_token` contract address.
    pub fn init(&mut self, kyc_token: Address) {
        self.kyc_token.set(kyc_token);
    }

    /// Returns the `address` of kyc token contract.
    ///
    /// If the variable is not initialized, reverts with [VariableValueNotSet](Error::VariableValueNotSet)
    pub fn get_kyc_token_address(&self) -> Address {
        self.kyc_token
            .get()
            .unwrap_or_revert_with(Error::VariableValueNotSet)
    }

    /// Returns true if the `address` has a non-zero balance of kyc token, false otherwise.
    pub fn is_kycd(&self, &address: &Address) -> bool {
<<<<<<< HEAD
        !KycOwnedNftContractCaller::at(self.get_kyc_token_address())
=======
        !KycNftContractCaller::at(self.get_kyc_token_address())
>>>>>>> 7742fbbc
            .balance_of(address)
            .is_zero()
    }

    /// Sets a flag indicating there is ongoing voting for the given `address`.
    pub(crate) fn set_voting(&self, address: &Address) {
        self.votings.set(address, true);
    }

    /// Clears the flag indicating there is ongoing voting for the given `address`.
    pub(crate) fn clear_voting(&self, address: &Address) {
        self.votings.set(address, false);
    }

    /// Indicates whether there is ongoing voting for the given `address`.
    pub(crate) fn exists_ongoing_voting(&self, address: &Address) -> bool {
        self.votings.get(address).unwrap_or(false)
    }
}<|MERGE_RESOLUTION|>--- conflicted
+++ resolved
@@ -3,11 +3,7 @@
     Mapping, Variable,
 };
 
-<<<<<<< HEAD
-use crate::{KycOwnedNftContractCaller, KycOwnedNftContractInterface};
-=======
 use crate::{KycNftContractCaller, KycNftContractInterface};
->>>>>>> 7742fbbc
 
 /// A utility module that provides information about the current status of the KYC process.
 #[derive(Instance)]
@@ -33,11 +29,7 @@
 
     /// Returns true if the `address` has a non-zero balance of kyc token, false otherwise.
     pub fn is_kycd(&self, &address: &Address) -> bool {
-<<<<<<< HEAD
-        !KycOwnedNftContractCaller::at(self.get_kyc_token_address())
-=======
         !KycNftContractCaller::at(self.get_kyc_token_address())
->>>>>>> 7742fbbc
             .balance_of(address)
             .is_zero()
     }
