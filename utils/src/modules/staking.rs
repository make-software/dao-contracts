--- conflicted
+++ resolved
@@ -74,44 +74,6 @@
     }
 }
 
-<<<<<<< HEAD
-=======
-pub mod entry_points {
-    //! Entry points definitions.
-    pub use crate::token::entry_points::{burn, mint, transfer_from};
-    use crate::{consts, Address};
-    use casper_types::{CLTyped, EntryPoint, EntryPointAccess, EntryPointType, Parameter, U256};
-
-    /// Public `stake` entry point. Corresponds to [`stake`](super::TokenWithStaking::stake).
-    pub fn stake() -> EntryPoint {
-        EntryPoint::new(
-            consts::EP_STAKE,
-            vec![
-                Parameter::new(consts::PARAM_OWNER, Address::cl_type()),
-                Parameter::new(consts::PARAM_AMOUNT, U256::cl_type()),
-            ],
-            <()>::cl_type(),
-            EntryPointAccess::Public,
-            EntryPointType::Contract,
-        )
-    }
-
-    /// Public `unstake` entry point. Corresponds to [`unstake`](super::TokenWithStaking::unstake).
-    pub fn unstake() -> EntryPoint {
-        EntryPoint::new(
-            consts::EP_UNSTAKE,
-            vec![
-                Parameter::new(consts::PARAM_OWNER, Address::cl_type()),
-                Parameter::new(consts::PARAM_AMOUNT, U256::cl_type()),
-            ],
-            <()>::cl_type(),
-            EntryPointAccess::Public,
-            EntryPointType::Contract,
-        )
-    }
-}
-
->>>>>>> 4e8e668c
 pub mod events {
     //! Events definitions.
     use crate::Address;
