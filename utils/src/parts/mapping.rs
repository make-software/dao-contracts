<<<<<<< HEAD
use std::{
    collections::{hash_map::DefaultHasher, BTreeMap},
    hash::{Hash, Hasher},
    marker::PhantomData,
    sync::Mutex,
};
=======
use std::{collections::BTreeMap, marker::PhantomData, sync::Mutex};
>>>>>>> 4e8e668c

use casper_contract::{
    contract_api::{runtime, storage},
    unwrap_or_revert::UnwrapOrRevert,
};
use casper_types::{
    bytesrepr::{FromBytes, ToBytes},
    CLTyped, Key, URef,
};
use lazy_static::lazy_static;

use crate::casper_env::to_dictionary_key;

/// Data structure for storing key-value pairs.
///
/// It's is a wrapper on top of Casper's dictionary.
/// The main difference is that Mapping returns default value, if the value doesn't exists
/// and it stores dictionary's URef for later use.
pub struct Mapping<K, V> {
    name: String,
    key_ty: PhantomData<K>,
    value_ty: PhantomData<V>,
}

lazy_static! {
    static ref SEEDS: Mutex<BTreeMap<String, URef>> = Mutex::new(BTreeMap::new());
}

impl<K: ToBytes + CLTyped, V: ToBytes + FromBytes + CLTyped + Default> Mapping<K, V> {
    /// Create new Mapping instance.
    pub fn new(name: String) -> Self {
        Mapping {
            name,
            key_ty: PhantomData::<K>::default(),
            value_ty: PhantomData::<V>::default(),
        }
    }

    /// Create dictionary's URef.
    pub fn init(&self) {
        storage::new_dictionary(&self.name).unwrap_or_revert();
    }

    /// Read `key` from the storage or return default value.
    pub fn get(&self, key: &K) -> V {
        storage::dictionary_get(self.get_uref(), &to_dictionary_key(key))
            .unwrap_or_revert()
            .unwrap_or_default()
    }

    /// Set `value` under `key` to the storage. It overrides by default.
    pub fn set(&self, key: &K, value: V) {
        storage::dictionary_put(self.get_uref(), &to_dictionary_key(key), value);
    }

<<<<<<< HEAD
    fn get_uref(&self) -> URef {
        let mut seeds = SEEDS.lock().unwrap();
        match seeds.get(&self.name) {
            Some(seed) => *seed,
            None => {
                let key: Key = runtime::get_key(&self.name).unwrap_or_revert();
                let seed: URef = *key.as_uref().unwrap_or_revert();
                seeds.insert(self.name.clone(), seed);
                seed
            }
        }
    }

=======
    /// Return the named key path to the dictionarie's URef.
>>>>>>> 4e8e668c
    pub fn path(&self) -> &str {
        &self.name
    }

    fn get_uref(&self) -> URef {
        let mut seeds = SEEDS.lock().unwrap();
        match seeds.get(&self.name) {
            Some(seed) => *seed,
            None => {
                let key: Key = runtime::get_key(&self.name).unwrap_or_revert();
                let seed: URef = *key.as_uref().unwrap_or_revert();
                seeds.insert(self.name.clone(), seed);
                seed
            }
        }
    }
}

impl<K: ToBytes + CLTyped, V: ToBytes + FromBytes + CLTyped + Default> From<&str>
    for Mapping<K, V>
{
    fn from(name: &str) -> Self {
        Mapping::new(name.to_string())
    }
}

pub struct IndexedMapping<V> {
    mapping: Mapping<u32, Option<V>>,
    index: Index,
}

impl<V: ToBytes + FromBytes + CLTyped + Default + Hash> IndexedMapping<V> {
    pub fn new(name: String) -> Self {
        IndexedMapping {
            mapping: Mapping::new(name.clone()),
            index: Index::new(name),
        }
    }

    pub fn init(&self) {
        self.mapping.init();
        self.index.init();
    }

    pub fn set(&self, index: u32, value: V) {
        self.index.set(index, &value);
        self.mapping.set(&index, Some(value));
    }

    pub fn get(&self, index: u32) -> Option<V> {
        self.mapping.get(&index)
    }

    pub fn remove(&self, value: V) -> (bool, u32) {
        if let Some(item_index) = self.index.get(&value) {
            if self.mapping.get(&item_index).is_some() {
                self.index.unset(&value);
                self.mapping.set(&item_index, None);
                return (true, item_index);
            }
        }
        (false, 0)
    }

    pub fn unset(&self, index: u32) {
        self.mapping.set(&index, None);
    }

    pub fn index_of(&self, value: &V) -> Option<u32> {
        self.index.get(value)
    }

    pub fn contains(&self, value: &V) -> bool {
        matches!(self.index_of(value), Some(_))
    }

    pub fn path(&self) -> &str {
        self.mapping.path()
    }
}

pub struct Index {
    index: Mapping<u64, Option<u32>>,
}

impl Index {
    pub fn new(name: String) -> Self {
        Index {
            index: Mapping::new(format!("{}{}", name, "_idx")),
        }
    }

    pub fn init(&self) {
        self.index.init();
    }

    pub fn set<V: ToBytes + FromBytes + CLTyped + Default + Hash>(&self, index: u32, value: &V) {
        let value_hash = Index::calculate_hash(value);
        self.index.set(&value_hash, Some(index));
    }

    pub fn unset<V: ToBytes + FromBytes + CLTyped + Default + Hash>(&self, value: &V) {
        let value_hash = Index::calculate_hash(value);
        self.index.set(&value_hash, None);
    }

    pub fn get<V: ToBytes + FromBytes + CLTyped + Default + Hash>(&self, value: &V) -> Option<u32> {
        let value_hash = Index::calculate_hash(value);
        self.index.get(&value_hash)
    }

    fn calculate_hash<V: ToBytes + FromBytes + CLTyped + Default + Hash>(value: &V) -> u64 {
        let mut hasher = DefaultHasher::new();
        value.hash(&mut hasher);
        hasher.finish()
    }
}<|MERGE_RESOLUTION|>--- conflicted
+++ resolved
@@ -1,13 +1,9 @@
-<<<<<<< HEAD
 use std::{
     collections::{hash_map::DefaultHasher, BTreeMap},
     hash::{Hash, Hasher},
     marker::PhantomData,
     sync::Mutex,
 };
-=======
-use std::{collections::BTreeMap, marker::PhantomData, sync::Mutex};
->>>>>>> 4e8e668c
 
 use casper_contract::{
     contract_api::{runtime, storage},
@@ -63,23 +59,7 @@
         storage::dictionary_put(self.get_uref(), &to_dictionary_key(key), value);
     }
 
-<<<<<<< HEAD
-    fn get_uref(&self) -> URef {
-        let mut seeds = SEEDS.lock().unwrap();
-        match seeds.get(&self.name) {
-            Some(seed) => *seed,
-            None => {
-                let key: Key = runtime::get_key(&self.name).unwrap_or_revert();
-                let seed: URef = *key.as_uref().unwrap_or_revert();
-                seeds.insert(self.name.clone(), seed);
-                seed
-            }
-        }
-    }
-
-=======
     /// Return the named key path to the dictionarie's URef.
->>>>>>> 4e8e668c
     pub fn path(&self) -> &str {
         &self.name
     }
