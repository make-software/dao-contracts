--- conflicted
+++ resolved
@@ -15,7 +15,6 @@
 };
 
 #[allow(dead_code)]
-<<<<<<< HEAD
 pub fn setup_reputation_voter() -> (ReputationVoterContractTest, ReputationContractTest) {
     let informal_quorum = 500.into();
     let formal_quorum = 500.into();
@@ -54,8 +53,6 @@
 }
 
 #[allow(dead_code)]
-=======
->>>>>>> 7f375ef6
 pub fn setup_simple_voter() -> SimpleVoterContractTest {
     let informal_quorum = 500.into();
     let formal_quorum = 500.into();
