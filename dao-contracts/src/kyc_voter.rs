use casper_dao_modules::AccessControl;
use casper_dao_utils::{
    casper_contract::unwrap_or_revert::UnwrapOrRevert,
    casper_dao_macros::{casper_contract_interface, Instance},
    casper_env::{self, caller},
    consts,
    Address,
    ContractCall,
    DocumentHash,
    Error,
};
use casper_types::{runtime_args, RuntimeArgs, U512};
use delegate::delegate;

use crate::{
    voting::{
        kyc_info::KycInfo,
        types::VotingId,
        voting_state_machine::{VotingStateMachine, VotingType},
        Ballot,
        Choice,
        VotingEngine,
    },
    ConfigurationBuilder,
};

#[casper_contract_interface]
pub trait KycVoterContractInterface {
    /// Contract constructor
    ///
    /// Initializes modules.
    ///
    /// See [VotingEngine](VotingEngine::init()), [KycInfo](KycInfo::init())
    fn init(
        &mut self,
        variable_repo: Address,
        reputation_token: Address,
        va_token: Address,
        kyc_token: Address,
    );
    /// Creates new kyc voting. Once the voting passes a kyc token is minted to the `subject_address`.
    ///
    /// # Prerequisites
    ///
    /// * no voting on the given `subject_address` is in progress,
    /// * `subject_address` does not own a kyc token.
    ///
    /// # Note
    ///
    /// `subject_address` - [address](Address) of a user to be verified.
    /// `document_hash` - a hash of a document that verify the user. The hash is used as an id of a freshly minted  kyc token.
    /// `subject_address` - an [Address](Address) to be on/offboarded.
    fn create_voting(&mut self, subject_address: Address, document_hash: DocumentHash, stake: U512);
    /// see [VotingEngine](VotingEngine::vote())
    fn vote(&mut self, voting_id: VotingId, voting_type: VotingType, choice: Choice, stake: U512);
    /// see [VotingEngine](VotingEngine::finish_voting())
    fn finish_voting(&mut self, voting_id: VotingId, voting_type: VotingType);
    /// see [VotingEngine](VotingEngine::get_variable_repo_address())
    fn variable_repo_address(&self) -> Address;
    /// see [VotingEngine](VotingEngine::get_reputation_token_address())
    fn reputation_token_address(&self) -> Address;
    /// see [VotingEngine](VotingEngine::get_voting())
    fn voting_exists(&self, voting_id: VotingId, voting_type: VotingType) -> bool;
    /// see [VotingEngine](VotingEngine::get_ballot())
    fn get_ballot(
        &self,
        voting_id: VotingId,
        voting_type: VotingType,
        address: Address,
    ) -> Option<Ballot>;
    /// see [VotingEngine](VotingEngine::get_voter())
    fn get_voter(&self, voting_id: VotingId, voting_type: VotingType, at: u32) -> Option<Address>;
    /// see [KycInfo](KycInfo::get_kyc_token_address())
    fn get_kyc_token_address(&self) -> Address;

    fn slash_voter(&mut self, voter: Address, voting_id: VotingId);

    // Whitelisting set.
    fn change_ownership(&mut self, owner: Address);
    fn add_to_whitelist(&mut self, address: Address);
    fn remove_from_whitelist(&mut self, address: Address);
    fn get_owner(&self) -> Option<Address>;
    fn is_whitelisted(&self, address: Address) -> bool;
}

/// KycVoterContract
///
/// It is responsible for managing kyc tokens (see [DaoOwnedNftContract](crate::DaoOwnedNftContract).
///
/// When the voting passes, a kyc token is minted.
#[derive(Instance)]
pub struct KycVoterContract {
    kyc: KycInfo,
<<<<<<< HEAD
    voting: GovernanceVoting,
    access_control: AccessControl,
=======
    voting: VotingEngine,
>>>>>>> 2de9bdbd
}

impl KycVoterContractInterface for KycVoterContract {
    delegate! {
        to self.kyc {
            fn get_kyc_token_address(&self) -> Address;
        }

        to self.voting {
            fn variable_repo_address(&self) -> Address;
            fn reputation_token_address(&self) -> Address;
        }

        to self.access_control {
            fn change_ownership(&mut self, owner: Address);
            fn add_to_whitelist(&mut self, address: Address);
            fn remove_from_whitelist(&mut self, address: Address);
            fn is_whitelisted(&self, address: Address) -> bool;
            fn get_owner(&self) -> Option<Address>;
        }
    }

    fn init(
        &mut self,
        variable_repo: Address,
        reputation_token: Address,
        va_token: Address,
        kyc_token: Address,
    ) {
        self.kyc.init(kyc_token);
        self.voting.init(variable_repo, reputation_token, va_token);
        self.access_control.init(caller());
    }

    fn create_voting(
        &mut self,
        subject_address: Address,
        _document_hash: DocumentHash,
        stake: U512,
    ) {
        self.assert_no_ongoing_voting(&subject_address);
        self.assert_not_kyced(&subject_address);

        let creator = caller();

        let voting_configuration = ConfigurationBuilder::new(
            self.voting.variable_repo_address(),
            self.voting.va_token_address(),
        )
        .contract_call(ContractCall {
            address: self.get_kyc_token_address(),
            entry_point: consts::EP_MINT.to_string(),
            runtime_args: runtime_args! {
                consts::ARG_TO => subject_address,
            },
        })
        .build();

        self.voting
            .create_voting(creator, stake, voting_configuration);

        self.kyc.set_voting(&subject_address);
    }

    fn vote(&mut self, voting_id: VotingId, voting_type: VotingType, choice: Choice, stake: U512) {
        let voting_id = self.voting.to_real_voting_id(voting_id, voting_type);
        let voter = caller();
        self.voting.vote(voter, voting_id, choice, stake);
    }

    fn finish_voting(&mut self, voting_id: VotingId, voting_type: VotingType) {
        let voting_id = self.voting.to_real_voting_id(voting_id, voting_type);
        let summary = self.voting.finish_voting(voting_id);
        // The voting is ended when:
        // 1. Informal voting has been rejected.
        // 2. Formal voting has been finish (regardless of the final result).
        if summary.is_voting_process_finished() {
            let voting = self
                .voting
                .get_voting(voting_id)
                .unwrap_or_revert_with(Error::VotingDoesNotExist);
            let address = self.extract_address_from_args(&voting);
            self.kyc.clear_voting(&address);
        }
    }

    fn voting_exists(&self, voting_id: VotingId, voting_type: VotingType) -> bool {
        self.voting.voting_exists(voting_id, voting_type)
    }

    fn get_ballot(
        &self,
        voting_id: VotingId,
        voting_type: VotingType,
        address: Address,
    ) -> Option<Ballot> {
        let voting_id = self.voting.to_real_voting_id(voting_id, voting_type);
        self.voting.get_ballot(voting_id, address)
    }

    fn get_voter(&self, voting_id: VotingId, voting_type: VotingType, at: u32) -> Option<Address> {
        let voting_id = self.voting.to_real_voting_id(voting_id, voting_type);
        self.voting.get_voter(voting_id, at)
    }

    fn slash_voter(&mut self, voter: Address, voting_id: VotingId) {
        self.access_control.ensure_whitelisted();
        self.voting.slash_voter(voter, voting_id);
    }
}

// non-contract implementation
impl KycVoterContract {
    fn extract_address_from_args(&self, voting: &VotingStateMachine) -> Address {
        let runtime_args = voting
            .contract_calls()
            .first()
            .unwrap_or_revert()
            .runtime_args();
        let arg = runtime_args
            .named_args()
            .find(|arg| arg.name() == consts::ARG_TO)
            .unwrap_or_revert_with(Error::UnexpectedOnboardingError);

        arg.cl_value()
            .clone()
            .into_t()
            .unwrap_or_revert_with(Error::UnexpectedOnboardingError)
    }

    fn assert_not_kyced(&self, address: &Address) {
        if self.kyc.is_kycd(address) {
            casper_env::revert(Error::UserKycedAlready);
        }
    }

    fn assert_no_ongoing_voting(&self, address: &Address) {
        if self.kyc.exists_ongoing_voting(address) {
            casper_env::revert(Error::KycAlreadyInProgress);
        }
    }
}<|MERGE_RESOLUTION|>--- conflicted
+++ resolved
@@ -91,12 +91,8 @@
 #[derive(Instance)]
 pub struct KycVoterContract {
     kyc: KycInfo,
-<<<<<<< HEAD
-    voting: GovernanceVoting,
     access_control: AccessControl,
-=======
     voting: VotingEngine,
->>>>>>> 2de9bdbd
 }
 
 impl KycVoterContractInterface for KycVoterContract {
