<<<<<<< HEAD
use std::time::Duration;

use casper_dao_contracts::{
    voting::{voting::Voting, VotingContractCreated, VotingId},
    RepoVoterContractTest, ReputationContractTest, VariableRepositoryContractTest,
};

use casper_dao_utils::{consts, Address, TestContract, TestEnv};
use casper_types::{
    bytesrepr::{Bytes, FromBytes, ToBytes},
    U256,
};

#[test]
fn test_contract_deploy() {
    let (_env, repo_voter_contract, variable_repo_contract, reputation_token_contract) = setup();
    assert_eq!(
        repo_voter_contract.get_variable_repo_address(),
        Address::from(variable_repo_contract.get_package_hash())
    );
    assert_eq!(
        repo_voter_contract.get_reputation_token_address(),
        Address::from(reputation_token_contract.get_package_hash())
    );

    repo_voter_contract.assert_event_at(
        0,
        VotingContractCreated {
            variable_repo: Address::from(variable_repo_contract.get_package_hash()),
            reputation_token: Address::from(reputation_token_contract.get_package_hash()),
            voter_contract: Address::from(repo_voter_contract.get_package_hash()),
        },
    )
}

#[test]
fn test_action_performed() {
    let (env, mut repo_voter_contract, variable_repo_contract, reputation_token_contract) = setup();
    let voting_id = VotingId::from(1);
    let voting: Voting = repo_voter_contract.get_voting(voting_id);

    // vote to reach quorum
    repo_voter_contract
        .as_account(env.get_account(1))
        .vote(voting_id, true, 1000.into())
        .unwrap();
    repo_voter_contract
        .as_account(env.get_account(2))
        .vote(voting_id, false, 1000.into())
        .unwrap();

    // advance time, so voting can be finished
    env.advance_block_time_by(Duration::from_secs(voting.formal_voting_time() + 1));

    // finish voting
    repo_voter_contract.finish_voting(voting_id).unwrap();

    // the action should be performed
    let bytes = variable_repo_contract.get("variable_name".into()).unwrap();
    let (variable, bytes) = String::from_bytes(&bytes).unwrap();
    assert_eq!(bytes.len(), 0);
    assert_eq!(variable, "new_value");

    // those who voted against' reputation should be transferred to for voters proportionally
    assert_eq!(
        reputation_token_contract.balance_of(repo_voter_contract.address()),
        1.into()
    );
    assert_eq!(
        reputation_token_contract.balance_of(env.get_account(0)),
        (10000 + 333).into()
    );
    assert_eq!(
        reputation_token_contract.balance_of(env.get_account(1)),
        (10000 + 666).into()
    );
    assert_eq!(
        reputation_token_contract.balance_of(env.get_account(2)),
        (10000 - 1000).into()
    );

    // as the reputation was not divisible entirely, we check the dust amount
    assert_eq!(repo_voter_contract.get_dust_amount(), 1.into());
}

pub fn setup() -> (
    TestEnv,
    RepoVoterContractTest,
    VariableRepositoryContractTest,
    ReputationContractTest,
) {
    let env = TestEnv::new();
    let mut variable_repo_contract = VariableRepositoryContractTest::new(&env);
    let mut reputation_token_contract = ReputationContractTest::new(&env);
    let mut repo_voter_contract = RepoVoterContractTest::new(
        &env,
        Address::from(variable_repo_contract.get_package_hash()),
        Address::from(reputation_token_contract.get_package_hash()),
    );

    variable_repo_contract
        .add_to_whitelist(repo_voter_contract.address())
        .unwrap();

    // TODO: Currently there are 4 hardcoded onboarded members, quorum at 750 should make the quorum when there are 3 votes
    variable_repo_contract
        .update_at(
            consts::INFORMAL_VOTING_QUORUM.into(),
            U256::from(750).to_bytes().unwrap().into(),
            None,
        )
        .unwrap();
    variable_repo_contract
        .update_at(
            consts::FORMAL_VOTING_QUORUM.into(),
            U256::from(750).to_bytes().unwrap().into(),
            None,
        )
        .unwrap();

    reputation_token_contract
        .add_to_whitelist(repo_voter_contract.address())
        .unwrap();

    reputation_token_contract
        .mint(env.get_account(0), 10000.into())
        .unwrap();
    reputation_token_contract
        .mint(env.get_account(1), 10000.into())
        .unwrap();
    reputation_token_contract
        .mint(env.get_account(2), 10000.into())
        .unwrap();

    repo_voter_contract
        .create_voting(
            Address::from(variable_repo_contract.get_package_hash()),
            "variable_name".into(),
            Bytes::from("new_value".to_string().to_bytes().unwrap()),
            None,
            U256::from(500),
        )
        .unwrap();

    let voting_id = VotingId::zero();
    let voting: Voting = repo_voter_contract.get_voting(voting_id);

    // cast votes
    repo_voter_contract
        .as_account(env.get_account(1))
        .vote(voting_id, true, U256::from(500))
        .unwrap();
    repo_voter_contract
        .as_account(env.get_account(2))
        .vote(voting_id, false, U256::from(500))
        .unwrap();

    // fast-forward
    env.advance_block_time_by(Duration::from_secs(voting.informal_voting_time() + 1));

    // finish voting as somebody else
    repo_voter_contract
        .as_account(env.get_account(1))
        .finish_voting(voting_id)
        .unwrap();

    (
        env,
        repo_voter_contract,
        variable_repo_contract,
        reputation_token_contract,
    )
=======
mod governance_voting_common;
extern crate speculate;
use speculate::speculate;

use casper_dao_contracts::{voting::Choice, voting::VotingId};

use casper_dao_utils::BytesConversion;
use casper_types::{bytesrepr::FromBytes, U256};

speculate! {
    context "repo_voter" {
        before {
            let (mut repo_voter_contract, variable_repo_contract) = governance_voting_common::setup_repo_voter("variable_name".into(), U256::from(123).convert_to_bytes().unwrap());
            let voting_id = VotingId::one();
            let voting = repo_voter_contract.get_voting(voting_id).unwrap();
            repo_voter_contract
                .as_nth_account(1)
                .vote(voting.voting_id(), Choice::InFavor, 1000.into())
                .unwrap();
        }

        test "action was not performed before finish" {
            assert_eq!(
                variable_repo_contract.get("variable_name".into()),
                None
            );
        }

        test "action was not performed on rejected voting" {
            repo_voter_contract
                .as_nth_account(2)
                .vote(voting.voting_id(), Choice::Against, 5000.into())
                .unwrap();

            repo_voter_contract.advance_block_time_by(voting.formal_voting_time() + 1);
            repo_voter_contract.finish_voting(voting.voting_id()).unwrap();

            assert_eq!(
                variable_repo_contract.get("variable_name".into()),
                None
            );
        }

        test "action was performed after finish" {
            repo_voter_contract.advance_block_time_by(voting.formal_voting_time() + 1);
            repo_voter_contract.finish_voting(voting.voting_id()).unwrap();
            let bytes = variable_repo_contract.get("variable_name".into()).unwrap();
            let (variable, bytes) = U256::from_bytes(&bytes).unwrap();

            assert_eq!(bytes.len(), 0);
            assert_eq!(variable, U256::from(123));
        }
    }
>>>>>>> 58f8ffb9
}<|MERGE_RESOLUTION|>--- conflicted
+++ resolved
@@ -1,184 +1,10 @@
-<<<<<<< HEAD
-use std::time::Duration;
-
-use casper_dao_contracts::{
-    voting::{voting::Voting, VotingContractCreated, VotingId},
-    RepoVoterContractTest, ReputationContractTest, VariableRepositoryContractTest,
-};
-
-use casper_dao_utils::{consts, Address, TestContract, TestEnv};
-use casper_types::{
-    bytesrepr::{Bytes, FromBytes, ToBytes},
-    U256,
-};
-
-#[test]
-fn test_contract_deploy() {
-    let (_env, repo_voter_contract, variable_repo_contract, reputation_token_contract) = setup();
-    assert_eq!(
-        repo_voter_contract.get_variable_repo_address(),
-        Address::from(variable_repo_contract.get_package_hash())
-    );
-    assert_eq!(
-        repo_voter_contract.get_reputation_token_address(),
-        Address::from(reputation_token_contract.get_package_hash())
-    );
-
-    repo_voter_contract.assert_event_at(
-        0,
-        VotingContractCreated {
-            variable_repo: Address::from(variable_repo_contract.get_package_hash()),
-            reputation_token: Address::from(reputation_token_contract.get_package_hash()),
-            voter_contract: Address::from(repo_voter_contract.get_package_hash()),
-        },
-    )
-}
-
-#[test]
-fn test_action_performed() {
-    let (env, mut repo_voter_contract, variable_repo_contract, reputation_token_contract) = setup();
-    let voting_id = VotingId::from(1);
-    let voting: Voting = repo_voter_contract.get_voting(voting_id);
-
-    // vote to reach quorum
-    repo_voter_contract
-        .as_account(env.get_account(1))
-        .vote(voting_id, true, 1000.into())
-        .unwrap();
-    repo_voter_contract
-        .as_account(env.get_account(2))
-        .vote(voting_id, false, 1000.into())
-        .unwrap();
-
-    // advance time, so voting can be finished
-    env.advance_block_time_by(Duration::from_secs(voting.formal_voting_time() + 1));
-
-    // finish voting
-    repo_voter_contract.finish_voting(voting_id).unwrap();
-
-    // the action should be performed
-    let bytes = variable_repo_contract.get("variable_name".into()).unwrap();
-    let (variable, bytes) = String::from_bytes(&bytes).unwrap();
-    assert_eq!(bytes.len(), 0);
-    assert_eq!(variable, "new_value");
-
-    // those who voted against' reputation should be transferred to for voters proportionally
-    assert_eq!(
-        reputation_token_contract.balance_of(repo_voter_contract.address()),
-        1.into()
-    );
-    assert_eq!(
-        reputation_token_contract.balance_of(env.get_account(0)),
-        (10000 + 333).into()
-    );
-    assert_eq!(
-        reputation_token_contract.balance_of(env.get_account(1)),
-        (10000 + 666).into()
-    );
-    assert_eq!(
-        reputation_token_contract.balance_of(env.get_account(2)),
-        (10000 - 1000).into()
-    );
-
-    // as the reputation was not divisible entirely, we check the dust amount
-    assert_eq!(repo_voter_contract.get_dust_amount(), 1.into());
-}
-
-pub fn setup() -> (
-    TestEnv,
-    RepoVoterContractTest,
-    VariableRepositoryContractTest,
-    ReputationContractTest,
-) {
-    let env = TestEnv::new();
-    let mut variable_repo_contract = VariableRepositoryContractTest::new(&env);
-    let mut reputation_token_contract = ReputationContractTest::new(&env);
-    let mut repo_voter_contract = RepoVoterContractTest::new(
-        &env,
-        Address::from(variable_repo_contract.get_package_hash()),
-        Address::from(reputation_token_contract.get_package_hash()),
-    );
-
-    variable_repo_contract
-        .add_to_whitelist(repo_voter_contract.address())
-        .unwrap();
-
-    // TODO: Currently there are 4 hardcoded onboarded members, quorum at 750 should make the quorum when there are 3 votes
-    variable_repo_contract
-        .update_at(
-            consts::INFORMAL_VOTING_QUORUM.into(),
-            U256::from(750).to_bytes().unwrap().into(),
-            None,
-        )
-        .unwrap();
-    variable_repo_contract
-        .update_at(
-            consts::FORMAL_VOTING_QUORUM.into(),
-            U256::from(750).to_bytes().unwrap().into(),
-            None,
-        )
-        .unwrap();
-
-    reputation_token_contract
-        .add_to_whitelist(repo_voter_contract.address())
-        .unwrap();
-
-    reputation_token_contract
-        .mint(env.get_account(0), 10000.into())
-        .unwrap();
-    reputation_token_contract
-        .mint(env.get_account(1), 10000.into())
-        .unwrap();
-    reputation_token_contract
-        .mint(env.get_account(2), 10000.into())
-        .unwrap();
-
-    repo_voter_contract
-        .create_voting(
-            Address::from(variable_repo_contract.get_package_hash()),
-            "variable_name".into(),
-            Bytes::from("new_value".to_string().to_bytes().unwrap()),
-            None,
-            U256::from(500),
-        )
-        .unwrap();
-
-    let voting_id = VotingId::zero();
-    let voting: Voting = repo_voter_contract.get_voting(voting_id);
-
-    // cast votes
-    repo_voter_contract
-        .as_account(env.get_account(1))
-        .vote(voting_id, true, U256::from(500))
-        .unwrap();
-    repo_voter_contract
-        .as_account(env.get_account(2))
-        .vote(voting_id, false, U256::from(500))
-        .unwrap();
-
-    // fast-forward
-    env.advance_block_time_by(Duration::from_secs(voting.informal_voting_time() + 1));
-
-    // finish voting as somebody else
-    repo_voter_contract
-        .as_account(env.get_account(1))
-        .finish_voting(voting_id)
-        .unwrap();
-
-    (
-        env,
-        repo_voter_contract,
-        variable_repo_contract,
-        reputation_token_contract,
-    )
-=======
 mod governance_voting_common;
 extern crate speculate;
 use speculate::speculate;
 
 use casper_dao_contracts::{voting::Choice, voting::VotingId};
 
-use casper_dao_utils::BytesConversion;
+use casper_dao_utils::{BytesConversion, TestContract};
 use casper_types::{bytesrepr::FromBytes, U256};
 
 speculate! {
@@ -225,5 +51,4 @@
             assert_eq!(variable, U256::from(123));
         }
     }
->>>>>>> 58f8ffb9
 }