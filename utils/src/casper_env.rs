use std::{collections::BTreeSet, convert::TryInto};

use casper_contract::{
    contract_api::{runtime, storage},
    unwrap_or_revert::UnwrapOrRevert,
};
use casper_types::{
    bytesrepr::{FromBytes, ToBytes},
    contracts::NamedKeys,
    system::CallStackElement,
    ApiError, CLTyped, ContractPackageHash, EntryPoints, URef,
};

use crate::{Address, Events};

/// Read value from the storage.
pub fn get_key<T: FromBytes + CLTyped>(name: &str) -> Option<T> {
    match runtime::get_key(name) {
        None => None,
        Some(value) => {
            let key = value.try_into().unwrap_or_revert();
            let value = storage::read(key).unwrap_or_revert().unwrap_or_revert();
            Some(value)
        }
    }
}

/// Save value to the storage.
pub fn set_key<T: ToBytes + CLTyped>(name: &str, value: T) {
    match runtime::get_key(name) {
        Some(key) => {
            let key_ref = key.try_into().unwrap_or_revert();
            storage::write(key_ref, value);
        }
        None => {
            let key = storage::new_uref(value).into();
            runtime::put_key(name, key);
        }
    }
}

/// Returns address based on a [`CallStackElement`].
///
/// For `Session` and `StoredSession` variants it will return account hash, and for `StoredContract`
/// case it will use contract hash as the address.
fn call_stack_element_to_address(call_stack_element: CallStackElement) -> Address {
    match call_stack_element {
        CallStackElement::Session { account_hash } => Address::from(account_hash),
        CallStackElement::StoredSession { account_hash, .. } => {
            // Stored session code acts in account's context, so if stored session
            // wants to interact, caller's address will be used.
            Address::from(account_hash)
        }
        CallStackElement::StoredContract {
            contract_package_hash,
            ..
        } => Address::from(contract_package_hash),
    }
}

fn take_call_stack_elem(n: usize) -> CallStackElement {
    runtime::get_call_stack()
        .into_iter()
        .nth_back(n)
        .unwrap_or_revert()
}

/// Gets the immediate session caller of the current execution.
///
/// This function ensures that only session code can execute this function, and disallows stored
/// session/stored contracts.
pub fn caller() -> Address {
    let second_elem = take_call_stack_elem(1);
    call_stack_element_to_address(second_elem)
}

/// Initialize events dictionary.
pub fn init_events() {
    Events::default().init();
}

/// Record event to the contract's storage.
pub fn emit<T: ToBytes>(event: T) {
    Events::default().emit(event);
}

/// Convert any key to hash.
pub fn to_dictionary_key<T: ToBytes>(key: &T) -> String {
    let preimage = key.to_bytes().unwrap_or_revert();
<<<<<<< HEAD
    base64::encode(&preimage).chars().skip(32).take(64).collect()
=======
    let bytes = runtime::blake2b(preimage);
    hex::encode(bytes)
>>>>>>> e8e3864d
}

pub fn install_contract(
    package_hash: &str,
    entry_points: EntryPoints,
    initializer: impl FnOnce(ContractPackageHash),
) {
    // Create a new contract package hash for the contract.
    let (contract_package_hash, _) = storage::create_contract_package_at_hash();
    runtime::put_key(package_hash, contract_package_hash.into());

    let init_access: URef =
        storage::create_contract_user_group(contract_package_hash, "init", 1, Default::default())
            .unwrap_or_revert()
            .pop()
            .unwrap_or_revert();

    storage::add_contract_version(contract_package_hash, entry_points, NamedKeys::new());

    // Call contrustor method.
    initializer(contract_package_hash);

    // Revoke access to init.
    let mut urefs = BTreeSet::new();
    urefs.insert(init_access);
    storage::remove_contract_user_group_urefs(contract_package_hash, "init", urefs)
        .unwrap_or_revert();
}

pub fn get_block_time() -> u64 {
    u64::from(runtime::get_blocktime())
}

pub fn revert<T: Into<ApiError>>(error: T) {
    runtime::revert(error)
}<|MERGE_RESOLUTION|>--- conflicted
+++ resolved
@@ -87,12 +87,8 @@
 /// Convert any key to hash.
 pub fn to_dictionary_key<T: ToBytes>(key: &T) -> String {
     let preimage = key.to_bytes().unwrap_or_revert();
-<<<<<<< HEAD
-    base64::encode(&preimage).chars().skip(32).take(64).collect()
-=======
     let bytes = runtime::blake2b(preimage);
     hex::encode(bytes)
->>>>>>> e8e3864d
 }
 
 pub fn install_contract(
