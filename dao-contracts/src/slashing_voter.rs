use casper_dao_modules::AccessControl;
use casper_dao_utils::{
    casper_contract::contract_api::runtime::revert,
    casper_dao_macros::{casper_contract_interface, CLTyped, FromBytes, Instance, ToBytes},
    casper_env::caller,
    Address,
    ContractCall,
    Error,
    Mapping,
    Variable,
};
use casper_types::{runtime_args, RuntimeArgs, U512};
use delegate::delegate;

use crate::{
    voting::{
        types::VotingId,
        voting_state_machine::{VotingResult, VotingStateMachine, VotingType},
        Ballot,
        Choice,
        VotingEngine,
    },
    ConfigurationBuilder,
    ReputationContractInterface,
    VaNftContractInterface,
};

#[casper_contract_interface]
pub trait SlashingVoterContractInterface {
    /// see [VotingEngine](VotingEngine::init())
    fn init(&mut self, variable_repo: Address, reputation_token: Address, va_token: Address);

    fn create_voting(&mut self, address_to_slash: Address, slash_ratio: u32, stake: U512);
    /// see [VotingEngine](VotingEngine::vote())
    fn vote(&mut self, voting_id: VotingId, voting_type: VotingType, choice: Choice, stake: U512);
    /// see [VotingEngine](VotingEngine::finish_voting())
    fn finish_voting(&mut self, voting_id: VotingId, voting_type: VotingType);
    /// see [VotingEngine](VotingEngine::get_variable_repo_address())
    fn variable_repo_address(&self) -> Address;
    /// see [VotingEngine](VotingEngine::get_reputation_token_address())
    fn reputation_token_address(&self) -> Address;
    /// see [VotingEngine](VotingEngine::get_voting())
    fn get_voting(
        &self,
        voting_id: VotingId,
        voting_type: VotingType,
    ) -> Option<VotingStateMachine>;
    /// see [VotingEngine](VotingEngine::get_ballot())
    fn get_ballot(
        &self,
        voting_id: VotingId,
        voting_type: VotingType,
        address: Address,
    ) -> Option<Ballot>;
    /// see [VotingEngine](VotingEngine::get_voter())
    fn get_voter(&self, voting_id: VotingId, voting_type: VotingType, at: u32) -> Option<Address>;
    fn cancel_voter(&mut self, voter: Address, voting_id: VotingId);
    fn update_bid_escrow_list(&mut self, bid_escrows: Vec<Address>);

    // Whitelisting set.
    fn change_ownership(&mut self, owner: Address);
    fn add_to_whitelist(&mut self, address: Address);
    fn remove_from_whitelist(&mut self, address: Address);
    fn get_owner(&self) -> Option<Address>;
    fn is_whitelisted(&self, address: Address) -> bool;
    fn voting_exists(&self, voting_id: VotingId, voting_type: VotingType) -> bool;
    fn slash_voter(&mut self, voter: Address, voting_id: VotingId);
}

/// Slashing Voter contract uses [VotingEngine](VotingEngine) to vote on changes of ownership and managing whitelists of other contracts.
///
/// Slashing Voter contract needs to have permissions to perform those actions.
///
/// For details see [SlashingVoterContractInterface](SlashingVoterContractInterface)
#[derive(Instance)]
pub struct SlashingVoterContract {
    voting: VotingEngine,
    tasks: Mapping<VotingId, SlashTask>,
    bid_escrows: Variable<Vec<Address>>,
    access_control: AccessControl,
}

impl SlashingVoterContractInterface for SlashingVoterContract {
    delegate! {
        to self.voting {
            fn variable_repo_address(&self) -> Address;
            fn reputation_token_address(&self) -> Address;
            fn voting_exists(&self, voting_id: VotingId, voting_type: VotingType) -> bool;
        }

        to self.access_control {
            fn change_ownership(&mut self, owner: Address);
            fn add_to_whitelist(&mut self, address: Address);
            fn remove_from_whitelist(&mut self, address: Address);
            fn is_whitelisted(&self, address: Address) -> bool;
            fn get_owner(&self) -> Option<Address>;
        }
    }

    fn init(&mut self, variable_repo: Address, reputation_token: Address, va_token: Address) {
        self.voting.init(variable_repo, reputation_token, va_token);
        self.access_control.init(caller());
    }

    fn update_bid_escrow_list(&mut self, bid_escrows: Vec<Address>) {
        self.access_control.ensure_whitelisted();
        self.bid_escrows.set(bid_escrows);
    }

    fn create_voting(&mut self, address_to_slash: Address, slash_ratio: u32, stake: U512) {
        // TODO: contraints
        let current_reputation = self.voting.reputation_token().balance_of(address_to_slash);

        let voting_configuration = ConfigurationBuilder::new(
            self.voting.variable_repo_address(),
            self.voting.va_token_address(),
        )
        .build();

        let creator = caller();
        let voting_id = self
            .voting
            .create_voting(creator, stake, voting_configuration);

        let task = SlashTask {
            subject: address_to_slash,
            ratio: slash_ratio,
            reputation_at_voting_creation: current_reputation,
        };
        self.tasks.set(&voting_id, task);
    }

    fn vote(&mut self, voting_id: VotingId, voting_type: VotingType, choice: Choice, stake: U512) {
        // Check if the caller is not a subject for the voting.
        let task = self.tasks.get_or_revert(&voting_id);
        if caller() == task.subject {
            revert(Error::SubjectOfSlashing);
        }
        self.voting.vote(caller(), voting_id, choice, stake);
    }

    fn get_voting(
        &self,
        voting_id: VotingId,
        voting_type: VotingType,
    ) -> Option<VotingStateMachine> {
        self.voting.get_voting(voting_id)
    }

    fn get_ballot(
        &self,
        voting_id: VotingId,
        voting_type: VotingType,
        address: Address,
    ) -> Option<Ballot> {
        self.voting.get_ballot(voting_id, voting_type, address)
    }

    fn get_voter(&self, voting_id: VotingId, voting_type: VotingType, at: u32) -> Option<Address> {
        self.voting.get_voter(voting_id, voting_type, at)
    }

    fn finish_voting(&mut self, voting_id: VotingId, voting_type: VotingType) {
<<<<<<< HEAD
        self.voting.finish_voting(voting_id);
=======
        let real_voting_id = self.voting.to_real_voting_id(voting_id, voting_type);
        let summary = self.voting.finish_voting(real_voting_id);
        if summary.is_formal() && summary.result() == VotingResult::InFavor {
            self.slash(voting_id);
        }
>>>>>>> caf268d1
    }

    fn cancel_voter(&mut self, voter: Address, voting_id: VotingId) {
        self.voting.slash_voter(voter, voting_id);
    }

    fn slash_voter(&mut self, voter: Address, voting_id: VotingId) {
        self.access_control.ensure_whitelisted();
        self.voting.slash_voter(voter, voting_id);
    }
}

impl SlashingVoterContract {
    fn slash(&mut self, voting_id: VotingId) {
        let slash_task = self.tasks.get_or_revert(&voting_id);

        // Burn VA token.
        self.voting.va_token().burn(slash_task.subject);

        let mut reputation = self.voting.reputation_token();
        // If partial slash only burn reputation.
        if slash_task.ratio != 1000 {
            let slash_amount = slash_task.reputation_at_voting_creation * slash_task.ratio / 1000;
            reputation.burn(slash_task.subject, slash_amount);
            return;
        }

        // If full slash burn all reputation
        reputation.burn_all(slash_task.subject);

        // Load account stakes.
        let stakes = reputation.stakes_info(slash_task.subject);

        // Slash all open offers in bid escrows.
        let bid_escrows = self.bid_escrows.get().unwrap_or_default();
        for bid_escrow_address in bid_escrows {
            ContractCall {
                address: bid_escrow_address,
                entry_point: String::from("slash_all_active_job_offers"),
                runtime_args: runtime_args! {
                    "bidder" => slash_task.subject,
                },
            }
            .call();
        }

        // Slash all bids.
        for (bid_escrow_address, bid_id) in stakes.get_bids_stakes_origins() {
            ContractCall {
                address: bid_escrow_address,
                entry_point: String::from("slash_bid"),
                runtime_args: runtime_args! {
                    "bid_id" => bid_id,
                },
            }
            .call();
        }

        // Slash subject in all voter contracts.
        for (contract_address, voting_id) in stakes.get_voting_stakes_origins() {
            ContractCall {
                address: contract_address,
                entry_point: String::from("slash_voter"),
                runtime_args: runtime_args! {
                    "voter" => slash_task.subject,
                    "voting_id" => voting_id
                },
            }
            .call();
        }
    }
}

#[derive(Debug, Clone, CLTyped, ToBytes, FromBytes)]
struct SlashTask {
    pub subject: Address,
    pub ratio: u32,
    pub reputation_at_voting_creation: U512,
}<|MERGE_RESOLUTION|>--- conflicted
+++ resolved
@@ -161,15 +161,11 @@
     }
 
     fn finish_voting(&mut self, voting_id: VotingId, voting_type: VotingType) {
-<<<<<<< HEAD
         self.voting.finish_voting(voting_id);
-=======
-        let real_voting_id = self.voting.to_real_voting_id(voting_id, voting_type);
-        let summary = self.voting.finish_voting(real_voting_id);
+        let summary = self.voting.finish_voting(voting_id);
         if summary.is_formal() && summary.result() == VotingResult::InFavor {
             self.slash(voting_id);
         }
->>>>>>> caf268d1
     }
 
     fn cancel_voter(&mut self, voter: Address, voting_id: VotingId) {
