use std::collections::BTreeMap;

use casper_dao_modules::AccessControl;
use casper_dao_utils::{
    casper_dao_macros::{casper_contract_interface, Instance},
    casper_env::caller,
    Address,
};
use casper_types::U512;
use delegate::delegate;

use super::{
    agg::{AggregatedStake, BalanceAggregates},
    balances::BalanceStorage,
    stakes::StakesStorage,
    AggregatedBalance,
};
use crate::{
    escrow::bid::ShortenedBid,
    voting::{ShortenedBallot, VotingId},
};

// Interface of the Reputation Contract.
//
// It should be implemented by [`ReputationContract`], [`ReputationContractCaller`]
// and [`ReputationContractTest`].
#[casper_contract_interface]
pub trait ReputationContractInterface {
    /// Constructor method.
    ///
    /// It initializes contract elements:
    /// * Events dictionary.
    /// * Named keys of [`AccessControl`].
    /// * Set [`caller`] as the owner of the contract.
    /// * Add [`caller`] to the whitelist.
    ///
    /// It emits [`OwnerChanged`](casper_dao_modules::events::OwnerChanged),
    /// [`AddedToWhitelist`](casper_dao_modules::events::AddedToWhitelist) events.
    fn init(&mut self);

    /// Mints new tokens. Adds `amount` of new tokens to the balance of the `recipient` and
    /// increments the total supply. Only whitelisted addresses are permitted to call this method.
    ///
    /// It throws [`NotWhitelisted`](casper_dao_utils::Error::NotWhitelisted) if caller
    /// is not whitelisted.
    ///
    /// It emits [`Mint`](events::Mint) event.
    fn mint(&mut self, recipient: Address, amount: U512);

    /// Increases the balance of the passive reputation of the given address.
    ///
    /// It throws [`NotWhitelisted`](casper_dao_utils::Error::NotWhitelisted) if caller
    /// is not whitelisted.
    fn mint_passive(&mut self, recipient: Address, amount: U512);

    /// Burns existing tokens. Removes `amount` of existing tokens from the balance of the `owner`
    /// and decrements the total supply. Only whitelisted addresses are permitted to call this
    /// method.
    ///
    /// It throws [`NotWhitelisted`](casper_dao_utils::Error::NotWhitelisted) if caller
    /// is not whitelisted.
    ///
    /// It emits [`Burn`](events::Burn) event.
    fn burn(&mut self, owner: Address, amount: U512);

    /// Decreases the balance of the passive reputation of the given address.
    ///
    /// It throws [`NotWhitelisted`](casper_dao_utils::Error::NotWhitelisted) if caller
    /// is not whitelisted.
    ///
    /// It throws [`InsufficientBalance`](casper_dao_utils::Error::InsufficientBalance) if the passed
    /// amount exceeds the balance of the passive reputation of the given address.
    fn burn_passive(&mut self, owner: Address, amount: U512);

    /// Changes ownership of the contract. Transfer the ownership to the `owner`. Only the current owner
    /// is permitted to call this method.
    ///
    /// See [AccessControl](AccessControl::change_ownership())
    fn change_ownership(&mut self, owner: Address);

    /// Adds a  new address to the whitelist.
    ///
    /// See [AccessControl](AccessControl::add_to_whitelist())
    fn add_to_whitelist(&mut self, address: Address);

    /// Removes address from the whitelist.
    ///
    /// See [AccessControl](AccessControl::remove_from_whitelist())
    fn remove_from_whitelist(&mut self, address: Address);

    /// Returns the address of the current owner.
    fn get_owner(&self) -> Option<Address>;

    /// Returns the total token supply.
    fn total_supply(&self) -> U512;

    /// Returns the current token balance of the given address.
    fn balance_of(&self, address: Address) -> U512;

    /// Returns the current passive balance of the given address.
    fn passive_balance_of(&self, address: Address) -> U512;

    /// Checks whether the given address is added to the whitelist.
    fn is_whitelisted(&self, address: Address) -> bool;

    /// Stakes the reputation used as voting power.
    fn stake_voting(&mut self, voting_id: VotingId, ballot: ShortenedBallot);

    // Unstakes the reputation used as voting power.
    fn unstake_voting(&mut self, voting_id: VotingId, ballot: ShortenedBallot);

    /// Unstakes the reputation used as voting power.
    fn bulk_unstake_voting(&mut self, voting_id: VotingId, ballots: Vec<ShortenedBallot>);

    /// Stakes the reputation used as bid value.
    fn stake_bid(&mut self, bid: ShortenedBid);

    /// Unstakes the reputation used as bid value.
    fn unstake_bid(&mut self, bid: ShortenedBid);

    /// Unstakes the reputation used as bid value.
    fn bulk_unstake_bid(&mut self, bids: Vec<ShortenedBid>);

    /// Returns the total stake of the given account.
    fn get_stake(&self, address: Address) -> U512;

    /// Gets balances of all the token holders.
    fn all_balances(&self) -> AggregatedBalance;

    /// Gets balances of the given account addresses.
    fn partial_balances(&self, addresses: Vec<Address>) -> AggregatedBalance;

    /// Redistributes the reputation based on the voting summary
    fn bulk_mint_burn(&mut self, mints: BTreeMap<Address, U512>, burns: BTreeMap<Address, U512>);

    /// Burns all the tokens of the `owner`.
    fn burn_all(&mut self, owner: Address);

    /// Returns all the data about the given user stakes.
    fn stakes_info(&self, address: Address) -> AggregatedStake;
}

/// Implementation of the Reputation Contract. See [`ReputationContractInterface`].
#[derive(Instance)]
pub struct ReputationContract {
    pub reputation_storage: BalanceStorage,
    pub passive_reputation_storage: BalanceStorage,
    pub stakes_storage: StakesStorage,
    pub aggregates: BalanceAggregates,
    pub access_control: AccessControl,
}

impl ReputationContractInterface for ReputationContract {
    delegate! {
        to self.access_control {
            fn change_ownership(&mut self, owner: Address);
            fn add_to_whitelist(&mut self, address: Address);
            fn remove_from_whitelist(&mut self, address: Address);
            fn is_whitelisted(&self, address: Address) -> bool;
            fn get_owner(&self) -> Option<Address>;
        }

        to self.passive_reputation_storage {
            #[call(mint)]
            fn mint_passive(&mut self, recipient: Address, amount: U512);
            #[call(burn)]
            fn burn_passive(&mut self, owner: Address, amount: U512);
            #[call(balance_of)]
            fn passive_balance_of(&self, address: Address) -> U512;
        }

        to self.reputation_storage {
            fn mint(&mut self, recipient: Address, amount: U512);
            fn burn(&mut self, owner: Address, amount: U512);
            fn total_supply(&self) -> U512;
            fn balance_of(&self, address: Address) -> U512;
            fn bulk_mint_burn(&mut self, mints: BTreeMap<Address, U512>, burns: BTreeMap<Address, U512>);
            fn burn_all(&mut self, owner: Address);
        }
<<<<<<< HEAD
        self.total_supply.set(new_supply);

        emit(Mint {
            address: recipient,
            amount,
        });
    }

    fn burn(&mut self, owner: Address, amount: U512) {
        self.access_control.ensure_whitelisted();
        let mut balances = self.balances.get_or_revert();
        balances.dec(owner, amount);
        self.balances.set(balances);
        let (new_supply, is_overflowed) = self.total_supply().overflowing_sub(amount);
        if is_overflowed {
            revert(Error::TotalSupplyOverflow);
        }

        self.total_supply.set(new_supply);

        // Emit Burn event.
        emit(Burn {
            address: owner,
            amount,
        });
    }

    fn total_supply(&self) -> U512 {
        self.total_supply.get().unwrap_or_default()
    }

    fn balance_of(&self, address: Address) -> U512 {
        self.balances.get_or_revert().get(&address)
    }
=======

        to self.stakes_storage {
            fn get_stake(&self, address: Address) -> U512;
            fn stake_voting(&mut self, voting_id: VotingId, ballot: ShortenedBallot);
            fn stake_bid(&mut self, bid: ShortenedBid);
            fn unstake_voting(&mut self, voting_id: VotingId, ballot: ShortenedBallot);
            fn unstake_bid(&mut self, bid: ShortenedBid);
            fn bulk_unstake_voting(&mut self,voting_id:VotingId,ballots:Vec<ShortenedBallot>);
            fn bulk_unstake_bid(&mut self, bids: Vec<ShortenedBid>);
        }
>>>>>>> 53673485

        to self.aggregates {
            fn all_balances(&self) -> AggregatedBalance;
            fn partial_balances(&self, addresses: Vec<Address>) -> AggregatedBalance;
            fn stakes_info(&self, address: Address) -> AggregatedStake;
        }
    }

    fn init(&mut self) {
        let deployer = caller();
        self.access_control.init(deployer);
    }
}

pub mod events {
    use casper_dao_utils::{casper_dao_macros::Event, Address};
    use casper_types::U512;

    #[derive(Debug, PartialEq, Eq, Event)]
    pub struct Burn {
        pub address: Address,
        pub amount: U512,
    }

    #[derive(Debug, PartialEq, Eq, Event)]
    pub struct Mint {
        pub address: Address,
        pub amount: U512,
    }
}<|MERGE_RESOLUTION|>--- conflicted
+++ resolved
@@ -177,42 +177,6 @@
             fn bulk_mint_burn(&mut self, mints: BTreeMap<Address, U512>, burns: BTreeMap<Address, U512>);
             fn burn_all(&mut self, owner: Address);
         }
-<<<<<<< HEAD
-        self.total_supply.set(new_supply);
-
-        emit(Mint {
-            address: recipient,
-            amount,
-        });
-    }
-
-    fn burn(&mut self, owner: Address, amount: U512) {
-        self.access_control.ensure_whitelisted();
-        let mut balances = self.balances.get_or_revert();
-        balances.dec(owner, amount);
-        self.balances.set(balances);
-        let (new_supply, is_overflowed) = self.total_supply().overflowing_sub(amount);
-        if is_overflowed {
-            revert(Error::TotalSupplyOverflow);
-        }
-
-        self.total_supply.set(new_supply);
-
-        // Emit Burn event.
-        emit(Burn {
-            address: owner,
-            amount,
-        });
-    }
-
-    fn total_supply(&self) -> U512 {
-        self.total_supply.get().unwrap_or_default()
-    }
-
-    fn balance_of(&self, address: Address) -> U512 {
-        self.balances.get_or_revert().get(&address)
-    }
-=======
 
         to self.stakes_storage {
             fn get_stake(&self, address: Address) -> U512;
@@ -223,7 +187,6 @@
             fn bulk_unstake_voting(&mut self,voting_id:VotingId,ballots:Vec<ShortenedBallot>);
             fn bulk_unstake_bid(&mut self, bids: Vec<ShortenedBid>);
         }
->>>>>>> 53673485
 
         to self.aggregates {
             fn all_balances(&self) -> AggregatedBalance;
