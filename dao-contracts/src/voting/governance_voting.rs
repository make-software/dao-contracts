--- conflicted
+++ resolved
@@ -13,8 +13,9 @@
 
 use casper_types::{runtime_args, RuntimeArgs, U256, U512};
 
-use crate::proxy::reputation_proxy::ReputationContractProxy;
-use crate::proxy::variable_repo_proxy::VariableRepoContractProxy;
+use crate::{
+    ReputationContractCaller, ReputationContractInterface, VariableRepositoryContractCaller,
+};
 
 use self::voting::VotingSummary;
 use self::{
@@ -63,41 +64,19 @@
         contract_to_call: Address,
         entry_point: String,
         runtime_args: RuntimeArgs,
-<<<<<<< HEAD
-    ) -> VotingId {
-        let variable_repo_address = self.get_variable_repo_address();
-        let reputation_token_address = self.get_reputation_token_address();
-        let minimum_governance_reputation =
-            VariableRepoContractProxy::minimum_governance_reputation(variable_repo_address);
-=======
     ) {
         let variable_repo = VariableRepositoryContractCaller::at(self.get_variable_repo_address());
         let minimum_governance_reputation = variable_repo.minimum_governance_reputation();
->>>>>>> e9ab67d2
 
         if stake < minimum_governance_reputation {
             revert(Error::NotEnoughReputation)
         }
-<<<<<<< HEAD
-        let informal_voting_time =
-            VariableRepoContractProxy::informal_voting_time(variable_repo_address);
-        let formal_voting_time =
-            VariableRepoContractProxy::formal_voting_time(variable_repo_address);
-        let total_onboarded = ReputationContractProxy::total_onboarded(reputation_token_address);
-        let informal_voting_quorum = VariableRepoContractProxy::informal_voting_quorum(
-            variable_repo_address,
-            total_onboarded,
-        );
-        let formal_voting_quorum =
-            VariableRepoContractProxy::formal_voting_quorum(variable_repo_address, total_onboarded);
-=======
         let reputation_token = ReputationContractCaller::at(self.get_reputation_token_address());
         let informal_voting_time = variable_repo.informal_voting_time();
         let formal_voting_time = variable_repo.formal_voting_time();
         let total_onboarded = reputation_token.total_onboarded();
         let informal_voting_quorum = variable_repo.informal_voting_quorum(total_onboarded);
         let formal_voting_quorum = variable_repo.formal_voting_quorum(total_onboarded);
->>>>>>> e9ab67d2
 
         let voting_configuration = VotingConfiguration {
             formal_voting_quorum,
@@ -123,7 +102,6 @@
 
         // Cast first vote in favor
         self.vote(creator, voting_id, Choice::InFavor, stake);
-        voting_id
     }
 
     pub fn finish_voting(&mut self, voting_id: VotingId) -> VotingSummary {
