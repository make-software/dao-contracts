--- conflicted
+++ resolved
@@ -3,18 +3,12 @@
 use casper_dao_utils::casper_dao_macros::Event;
 use casper_dao_utils::{
     casper_dao_macros::{casper_contract_interface, Instance},
-<<<<<<< HEAD
     casper_env::caller,
     Address, Mapping,
-=======
-    casper_env::{caller, emit},
-    Address,
->>>>>>> 7f375ef6
 };
 use casper_types::U256;
 use delegate::delegate;
 
-<<<<<<< HEAD
 /// Event thrown when debt is lowered
 #[derive(Debug, PartialEq, Event)]
 pub struct DebtPaid {
@@ -30,9 +24,6 @@
     pub amount: U256,
     pub debt: U256,
 }
-=======
-use self::events::{Burn, Mint};
->>>>>>> 7f375ef6
 
 // Interface of the Reputation Contract.
 //
@@ -146,28 +137,12 @@
 
     fn mint(&mut self, recipient: Address, amount: U256) {
         self.access_control.ensure_whitelisted();
-<<<<<<< HEAD
         self.increase_balance(None, recipient, amount);
-=======
-        self.token.mint(recipient, amount);
-        emit(Mint {
-            address: recipient,
-            amount,
-        });
->>>>>>> 7f375ef6
     }
 
     fn burn(&mut self, owner: Address, amount: U256) {
         self.access_control.ensure_whitelisted();
-<<<<<<< HEAD
         self.decrease_balance(owner, amount);
-=======
-        self.token.burn(owner, amount);
-        emit(Burn {
-            address: owner,
-            amount,
-        });
->>>>>>> 7f375ef6
     }
 
     fn transfer_from(&mut self, owner: Address, recipient: Address, amount: U256) {
