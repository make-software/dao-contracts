#[cfg(test)]
mod tests {
<<<<<<< HEAD
    use casper_types::{ApiError, U256, bytesrepr::{ToBytes, FromBytes}};
=======
    use casper_types::{ApiError, U256};
>>>>>>> e1fc4f69
    use reputation_contract::{ReputationContractInterface, ReputationContractTest};
    use utils::{TestEnv, token::events::Transfer};

    #[test]
    fn test_deploy() {
        let (env, contract) = setup();
        assert_eq!(contract.total_supply(), U256::zero());
        assert_eq!(contract.balance_of(env.get_account(0)), U256::zero());
        assert_eq!(contract.balance_of(env.get_account(1)), U256::zero());
        assert!(contract.is_whitelisted(contract.get_owner().unwrap()));
    }

    #[test]
    fn test_mint_as_owner() {
        let (env, mut contract) = setup();
        let recipient = env.get_account(1);
        let total_supply = 100.into();

        contract.mint(recipient, total_supply);
        assert_eq!(contract.balance_of(recipient), total_supply);
    }

    #[test]
    fn test_mint_as_non_owner() {
        let (env, mut contract) = setup();
        let non_owner = env.get_account(1);

<<<<<<< HEAD
        env.expect_error(utils::Error::NotOnTheWhietlist);
=======
        env.expect_error(utils::Error::NotWhitelisted);
>>>>>>> e1fc4f69

        contract.as_account(non_owner).mint(non_owner, 10.into());
    }

    #[test]
    fn test_whitelisted_user_burn() {
        let total_supply = 100.into();
        let burn_amount = 10.into();
        let remaining_supply = total_supply - burn_amount;

        let (env, mut contract) = setup_with_initial_supply(total_supply);
        let owner = env.get_account(0);

        contract.burn(owner, burn_amount);

        assert_eq!(contract.total_supply(), remaining_supply);
        assert_eq!(contract.balance_of(owner), remaining_supply);
    }

    #[test]
    #[should_panic = "Unexpected execution error."]
    fn test_buring_amount_exceeding_balance() {
        let total_supply = 100.into();
        let burn_amount = 101.into();

        let (env, mut contract) = setup_with_initial_supply(total_supply);
        let owner = env.get_account(0);

        env.expect_error(ApiError::Unhandled);
        contract.burn(owner, burn_amount);
    }

    #[test]
    fn test_non_whitelisted_user_burn() {
        let (env, mut contract) = setup_with_initial_supply(100.into());
        let (user1, user2) = (env.get_account(0), env.get_account(1));

<<<<<<< HEAD
        env.expect_error(utils::Error::NotOnTheWhietlist);
=======
        env.expect_error(utils::Error::NotWhitelisted);
>>>>>>> e1fc4f69
        contract.as_account(user2).burn(user1, 10.into());
    }

    #[test]
    #[should_panic = "Unexpected execution error."]
    fn test_total_supply_overflow() {
        let (env, mut contract) = setup();

        contract.mint(env.get_account(1), U256::MAX);

        env.expect_error(ApiError::Unhandled);
        contract.mint(env.get_account(2), U256::one());
    }

    #[test]
    fn test_whitelisting_as_owner() {
        let (env, mut contract) = setup();
        let (owner, user) = (env.get_account(0), env.get_account(1));

        assert!(contract.is_whitelisted(owner));
        assert_eq!(contract.is_whitelisted(user), false);

        contract.add_to_whitelist(user);
        assert!(contract.is_whitelisted(user));

        contract.remove_from_whitelist(user);
        assert_eq!(contract.is_whitelisted(user), false);
    }

    #[test]
    fn test_not_whitelisted_user_removal_has_no_effect() {
        let (env, mut contract) = setup();
        let user = env.get_account(1);

        assert_eq!(contract.is_whitelisted(user), false);

        contract.remove_from_whitelist(user);
        assert_eq!(contract.is_whitelisted(user), false);
    }

    #[test]
    fn test_duplicated_whitelisting() {
        let (env, mut contract) = setup();
        let user = env.get_account(1);

        contract.add_to_whitelist(user);
        contract.add_to_whitelist(user);
        assert!(contract.is_whitelisted(user));

        contract.remove_from_whitelist(user);
        assert_eq!(contract.is_whitelisted(user), false);
    }

    #[test]
    fn test_whitelisting_as_non_owner() {
        let (env, mut contract) = setup();
        let (user1, user2) = (env.get_account(1), env.get_account(2));

        contract.add_to_whitelist(user1);

        env.expect_error(utils::Error::NotAnOwner);
        contract.as_account(user1).add_to_whitelist(user2);

        env.expect_error(utils::Error::NotAnOwner);
        contract.as_account(user1).remove_from_whitelist(user2);
    }

    #[test]
    fn test_new_owner_whitelisting() {
        let (env, mut contract) = setup();
        let (owner, new_owner) = (env.get_account(0), env.get_account(1));

        assert!(contract.is_whitelisted(owner));

        contract.change_ownership(new_owner);
        assert!(contract.is_whitelisted(new_owner));
    }

    #[test]
    fn test_transfer_from() {
        let total_supply = 10.into();
        let transfer_amount = 4.into();

        let (env, mut contract) = setup_with_initial_supply(total_supply);
        let (owner, first_recipient) = (env.get_account(0), env.get_account(1));

        contract.transfer_from(owner, first_recipient, transfer_amount);

        assert_eq!(contract.balance_of(owner), total_supply - transfer_amount);
        assert_eq!(contract.balance_of(first_recipient), transfer_amount);
<<<<<<< HEAD

        let expected_event = Transfer { from: owner, to: first_recipient, value: transfer_amount};
        let transfer_event: Transfer = contract.event(0);
        assert_eq!(transfer_event, expected_event);
    }

    #[test]
    fn test_transfer_froxm_not_whitelisted_user() {
=======
    }

    #[test]
    fn test_transfer_from_not_whitelisted_user() {
>>>>>>> e1fc4f69
        let (env, mut contract) = setup();
        let (sender, recipient) = (env.get_account(1), env.get_account(2));

        contract.mint(sender, 10.into());

<<<<<<< HEAD
        env.expect_error(utils::Error::NotOnTheWhietlist);
=======
        env.expect_error(utils::Error::NotWhitelisted);
>>>>>>> e1fc4f69

        contract
            .as_account(sender)
            .transfer_from(sender, recipient, 1.into());
    }

    #[test]
    #[should_panic = "Unexpected execution error."]
    fn test_transfer_amount_higher_than_balance() {
        let total_supply = 10.into();
        let transfer_amount = 11.into();

        let (env, mut contract) = setup_with_initial_supply(total_supply);
        let (owner, first_recipient) = (env.get_account(0), env.get_account(1));

        env.expect_error(ApiError::Unhandled);

        contract.transfer_from(owner, first_recipient, transfer_amount);
    }

    #[test]
    fn test_ownership() {
        let (env, mut contract) = setup();
        assert_eq!(contract.get_owner().unwrap(), env.active_account());
        let new_owner = env.get_account(1);
        contract.change_ownership(new_owner);
        assert_eq!(contract.get_owner().unwrap(), new_owner);

        env.expect_error(utils::Error::NotAnOwner);
        contract.change_ownership(new_owner);
    }

    fn setup() -> (TestEnv, ReputationContractTest) {
        let env = TestEnv::new();
        let contract = ReputationContractTest::new(&env);

        (env, contract)
    }

    fn setup_with_initial_supply(amount: U256) -> (TestEnv, ReputationContractTest) {
        let (env, mut contract) = setup();
        contract.mint(env.get_account(0), amount);

        (env, contract)
    }
}

fn main() {
    panic!("Execute \"cargo test\" to test the contract, not \"cargo run\".");
}<|MERGE_RESOLUTION|>--- conflicted
+++ resolved
@@ -1,10 +1,6 @@
 #[cfg(test)]
 mod tests {
-<<<<<<< HEAD
-    use casper_types::{ApiError, U256, bytesrepr::{ToBytes, FromBytes}};
-=======
     use casper_types::{ApiError, U256};
->>>>>>> e1fc4f69
     use reputation_contract::{ReputationContractInterface, ReputationContractTest};
     use utils::{TestEnv, token::events::Transfer};
 
@@ -32,11 +28,7 @@
         let (env, mut contract) = setup();
         let non_owner = env.get_account(1);
 
-<<<<<<< HEAD
-        env.expect_error(utils::Error::NotOnTheWhietlist);
-=======
         env.expect_error(utils::Error::NotWhitelisted);
->>>>>>> e1fc4f69
 
         contract.as_account(non_owner).mint(non_owner, 10.into());
     }
@@ -74,11 +66,7 @@
         let (env, mut contract) = setup_with_initial_supply(100.into());
         let (user1, user2) = (env.get_account(0), env.get_account(1));
 
-<<<<<<< HEAD
-        env.expect_error(utils::Error::NotOnTheWhietlist);
-=======
         env.expect_error(utils::Error::NotWhitelisted);
->>>>>>> e1fc4f69
         contract.as_account(user2).burn(user1, 10.into());
     }
 
@@ -169,7 +157,6 @@
 
         assert_eq!(contract.balance_of(owner), total_supply - transfer_amount);
         assert_eq!(contract.balance_of(first_recipient), transfer_amount);
-<<<<<<< HEAD
 
         let expected_event = Transfer { from: owner, to: first_recipient, value: transfer_amount};
         let transfer_event: Transfer = contract.event(0);
@@ -178,22 +165,16 @@
 
     #[test]
     fn test_transfer_froxm_not_whitelisted_user() {
-=======
     }
 
     #[test]
     fn test_transfer_from_not_whitelisted_user() {
->>>>>>> e1fc4f69
         let (env, mut contract) = setup();
         let (sender, recipient) = (env.get_account(1), env.get_account(2));
 
         contract.mint(sender, 10.into());
 
-<<<<<<< HEAD
-        env.expect_error(utils::Error::NotOnTheWhietlist);
-=======
         env.expect_error(utils::Error::NotWhitelisted);
->>>>>>> e1fc4f69
 
         contract
             .as_account(sender)
