//! Governance Voting module.
pub mod consts;
pub mod events;
pub mod voting_state_machine;

use std::collections::BTreeMap;

use casper_dao_utils::{
    casper_contract::unwrap_or_revert::UnwrapOrRevert,
    casper_dao_macros::Instance,
    casper_env::{get_block_time, revert},
    Address,
    Error,
    Mapping,
    VecMapping,
};
use casper_types::U512;

use self::{
    events::{BallotCast, VotingCreatedInfo},
    voting_state_machine::{VotingResult, VotingStateMachine, VotingSummary, VotingType},
};
use super::{
    ballot::Choice,
    ids,
    types::VotingId,
    Ballot,
    BallotCanceled,
    Reason,
    ShortenedBallot,
    VotingCanceled,
    VotingEnded,
};
use crate::{
<<<<<<< HEAD
=======
    refs::{ContractRefs, ContractRefsStorage},
>>>>>>> 53673485
    rules::builder::RulesBuilder,
    voting::validation::rules::can_create_voting::CanCreateVoting,
    Configuration,
    ReputationContractInterface,
    VaNftContractInterface,
};

/// Governance voting is a struct that contracts can use to implement voting. It consists of two phases:
/// 1. Informal voting
/// 2. Formal voting
///
/// Whether formal voting starts depends on informal voting results.
///
/// When formal voting passes, an action can be performed - a contract can be called with voted arguments.
///
/// Governance voting uses [Reputation Token](crate::ReputationContract) to handle reputation staking and
/// [Variable Repo](crate::VariableRepositoryContract) for reading voting configuration.
///
/// For example implementation see [AdminContract](crate::admin::AdminContract)
#[derive(Instance)]
pub struct VotingEngine {
    #[scoped = "contract"]
    refs: ContractRefsStorage,
    voting_states: Mapping<VotingId, Option<VotingStateMachine>>,
    ballots: Mapping<(VotingId, VotingType, Address), Ballot>,
    voters: VecMapping<(VotingId, VotingType), Address>,
}

impl VotingEngine {
    /// Creates new informal [Voting](VotingStateMachine).
    ///
    /// `contract_to_call`, `entry_point` and `runtime_args` parameters define an action that will be performed  when formal voting passes.
    ///
    /// It collects configuration from [Variable Repo](crate::VariableRepositoryContract) and persists it, so they won't change during the voting process.
    ///
    ///
    /// # Events
    /// Emits [`VotingCreated`](VotingCreated), [`BallotCast`](BallotCast)
    ///
    /// # Errors
    /// Throws [`Error::NotEnoughReputation`](Error::NotEnoughReputation) when the creator does not have enough reputation to create a voting
    pub fn create_voting(
        &mut self,
        creator: Address,
        stake: U512,
        configuration: Configuration,
    ) -> VotingCreatedInfo {
        RulesBuilder::new()
            .add_validation(CanCreateVoting::create(
                self.is_va(creator),
                configuration.only_va_can_create(),
            ))
            .validate();

        let should_cast_first_vote = configuration.should_cast_first_vote();

        let voting_ids_address = configuration.voting_ids_address();
        let voting_id = ids::get_next_voting_id(voting_ids_address);
        let mut voting =
            VotingStateMachine::new(voting_id, get_block_time(), creator, configuration);

        let mut used_stake = None;
        if should_cast_first_vote {
            self.cast_vote(
                creator,
                VotingType::Informal,
                Choice::InFavor,
                stake,
                &mut voting,
            );
            used_stake = Some(stake);
        }

        let info = VotingCreatedInfo::new(
            creator,
            voting_id,
            used_stake,
            voting.voting_configuration(),
        );
        self.set_voting(voting);
        info
    }

    /// Finishes voting.
    ///
    /// Depending on type of voting, different actions are performed.
    ///
    /// For informal voting a new formal voting can be created. Reputation staked for this voting is returned to the voters, except for creator. When voting
    /// passes, it is used as a stake for a new voting, otherwise it is burned.
    ///
    /// For formal voting an action will be performed if the result is in favor. Reputation is redistributed to the winning voters. When no quorum is reached,
    /// the reputation is returned, except for the creator - its reputation is then burned.
    ///
    /// # Events
    /// Emits [`VotingEnded`](VotingEnded), [`VotingCreated`](VotingCreated), [`BallotCast`](BallotCast)
    ///
    /// # Errors
    /// Throws [`FinishingCompletedVotingNotAllowed`](Error::FinishingCompletedVotingNotAllowed) if trying to complete already finished voting
    ///
    /// Throws [`FormalVotingTimeNotReached`](Error::FormalVotingTimeNotReached) if formal voting time did not pass
    ///
    /// Throws [`InformalVotingTimeNotReached`](Error::InformalVotingTimeNotReached) if informal voting time did not pass
    ///
    /// Throws [`ArithmeticOverflow`](Error::ArithmeticOverflow) in an unlikely event of a overflow when calculating reputation to redistribute
    pub fn finish_voting(&mut self, voting_id: VotingId, voting_type: VotingType) -> VotingSummary {
        let mut voting = self.get_voting_or_revert(voting_id);

        self.assert_voting_type(&voting, voting_type);

        if voting.completed() {
            revert(Error::FinishingCompletedVotingNotAllowed)
        }

        let mut rep_unstakes = BTreeMap::new();
        let mut rep_burns = BTreeMap::new();
        let mut rep_mints = BTreeMap::new();

        let summary = match voting.voting_type() {
            VotingType::Informal => {
                let informal_without_stake = voting.is_informal_without_stake();
                let voting_result = self.finish_informal_voting(&mut voting);
                if !informal_without_stake {
                    let yes_unstakes = self.return_yes_voters_rep(voting_id, VotingType::Informal);
                    let no_unstakes = self.return_no_voters_rep(voting_id, VotingType::Informal);
                    add_to_map(&mut rep_unstakes, Reason::InformalFinished, yes_unstakes);
                    add_to_map(&mut rep_unstakes, Reason::InformalFinished, no_unstakes);
                }

                match voting_result.result() {
                    VotingResult::InFavor | VotingResult::Against => {
                        // It emits BallotCast event, so no need to capture it in VotingEnded event.
                        self.recast_creators_ballot_from_informal_to_formal(&mut voting);
                    }
                    VotingResult::QuorumNotReached => {}
                    VotingResult::Canceled => revert(Error::VotingAlreadyCanceled),
                }
                voting_result
            }
            VotingType::Formal => {
                let voting_result = self.finish_formal_voting(&mut voting);
                match voting_result.result() {
                    VotingResult::InFavor => {
                        if voting
                            .voting_configuration()
                            .voting_configuration
                            .bound_ballot_for_successful_voting
                        {
                            let worker = voting
                                .voting_configuration()
                                .voting_configuration
                                .bound_ballot_address
                                .unwrap_or_revert_with(Error::ArithmeticOverflow);
                            self.bound_ballot(&mut voting, worker, VotingType::Formal);
                        }
                        let yes_unstakes =
                            self.return_yes_voters_rep(voting_id, VotingType::Formal);
                        let (mints, burns) =
                            self.redistribute_reputation_of_no_voters(&voting, VotingType::Formal);
                        add_to_map(&mut rep_unstakes, Reason::FormalFinished, yes_unstakes);
                        add_to_map(&mut rep_mints, Reason::FormalWon, mints);
                        add_to_map(&mut rep_burns, Reason::FormalLost, burns);
                    }
                    VotingResult::Against => {
                        let no_unstakes = self.return_no_voters_rep(voting_id, VotingType::Formal);
                        let (mints, burns) =
                            self.redistribute_reputation_of_yes_voters(&voting, VotingType::Formal);
                        add_to_map(&mut rep_unstakes, Reason::FormalFinished, no_unstakes);
                        add_to_map(&mut rep_mints, Reason::FormalWon, mints);
                        add_to_map(&mut rep_burns, Reason::FormalLost, burns);
                    }
                    VotingResult::QuorumNotReached => {
                        let yes_unstakes =
                            self.return_yes_voters_rep(voting_id, VotingType::Formal);
                        let no_unstakes = self.return_no_voters_rep(voting_id, VotingType::Formal);
                        add_to_map(&mut rep_unstakes, Reason::FormalFinished, yes_unstakes);
                        add_to_map(&mut rep_unstakes, Reason::FormalFinished, no_unstakes);
                    }
                    VotingResult::Canceled => revert(Error::VotingAlreadyCanceled),
                }
                voting_result
            }
        };

        let stats = match summary.voting_type() {
            VotingType::Informal => voting.informal_stats(),
            VotingType::Formal => voting.formal_stats(),
        };

        // Emit VotingEnded event.
        let voting_ended_event = VotingEnded::new(
            voting_id,
            summary.voting_type(),
            summary.result(),
            stats,
            rep_unstakes,
            BTreeMap::new(),
            rep_burns,
            rep_mints,
        );
        voting_ended_event.emit();
        self.set_voting(voting);
        summary
    }

    pub fn finish_voting_without_token_redistribution(
        &mut self,
        voting_id: VotingId,
    ) -> VotingSummary {
        let mut voting = self
            .get_voting(voting_id)
            .unwrap_or_revert_with(Error::VotingDoesNotExist);

        if voting.completed() {
            revert(Error::FinishingCompletedVotingNotAllowed)
        }

        let summary = match voting.voting_type() {
            VotingType::Informal => self.finish_informal_voting(&mut voting),
            VotingType::Formal => self.finish_formal_voting(&mut voting),
        };

        self.set_voting(voting);

        summary
    }

    pub fn summary(&self, voting_id: VotingId) -> VotingSummary {
        let voting = self.get_voting_or_revert(voting_id);
        let voters_len = self.voters.len((voting.voting_id(), voting.voting_type()));
        VotingSummary::new(
            voting.get_result(voters_len),
            voting.voting_type(),
            voting_id,
        )
    }

    fn finish_informal_voting(&mut self, voting: &mut VotingStateMachine) -> VotingSummary {
        if !voting.is_in_time(get_block_time()) {
            revert(Error::InformalVotingTimeNotReached)
        }

        let voting_id = voting.voting_id();
        let voters_len = self.voters.len((voting_id, voting.voting_type()));
        let voting_result = voting.get_result(voters_len);
        match voting_result {
            VotingResult::InFavor | VotingResult::Against => {
                voting.complete_informal_voting();
            }
            VotingResult::QuorumNotReached => {
                voting.finish();
            }
            VotingResult::Canceled => revert(Error::VotingAlreadyCanceled),
        };

        VotingSummary::new(voting_result, VotingType::Informal, voting_id)
    }

    fn finish_formal_voting(&mut self, voting: &mut VotingStateMachine) -> VotingSummary {
        voting.guard_finish_formal_voting(get_block_time());
        let voting_id = voting.voting_id();
        let voters_len = self.voters.len((voting_id, VotingType::Formal));
        let voting_result = voting.get_result(voters_len);

        if voting_result == VotingResult::InFavor {
            self.perform_action(voting.voting_id());
        }

        voting.finish();

        VotingSummary::new(voting_result, VotingType::Formal, voting_id)
    }

    /// Casts a vote
    ///
    /// # Events
    /// Emits [`BallotCast`](BallotCast)
    ///
    /// # Errors
    /// Throws [`VoteOnCompletedVotingNotAllowed`](Error::VoteOnCompletedVotingNotAllowed) if voting is completed
    ///
    /// Throws [`CannotVoteTwice`](Error::CannotVoteTwice) if voter already voted
    pub fn vote(
        &mut self,
        voter: Address,
        voting_id: VotingId,
        voting_type: VotingType,
        choice: Choice,
        stake: U512,
    ) {
        let mut voting = self.get_voting_or_revert(voting_id);
        self.cast_vote(voter, voting_type, choice, stake, &mut voting);
        self.set_voting(voting);
    }

    fn cast_vote(
        &mut self,
        voter: Address,
        voting_type: VotingType,
        choice: Choice,
        stake: U512,
        voting: &mut VotingStateMachine,
    ) {
        let voting_id = voting.voting_id();
        self.assert_voting_type(voting, voting_type);
        voting.guard_vote(get_block_time());
        self.assert_vote_doesnt_exist(voting_id, voting.voting_type(), voter);
        self.cast_ballot(voter, voting_id, choice, stake, false, voting);
    }

    fn assert_vote_doesnt_exist(
        &mut self,
        voting_id: VotingId,
        voting_type: VotingType,
        voter: Address,
    ) {
        let vote = self.ballots.get(&(voting_id, voting_type, voter));

        if vote.is_some() {
            revert(Error::CannotVoteTwice)
        }
    }

    fn assert_voting_type(&self, voting: &VotingStateMachine, voting_type: VotingType) {
        if voting.voting_type() != voting_type {
            revert(Error::VotingWithGivenTypeNotInProgress)
        }
    }

    // TODO: REFACTOR EVERYTHING
    pub fn cast_ballot(
        &mut self,
        voter: Address,
        voting_id: VotingId,
        choice: Choice,
        stake: U512,
        unbounded: bool,
        voting: &mut VotingStateMachine,
    ) {
        let ballot = Ballot::new(
            voter,
            voting_id,
            voting.voting_type(),
            choice,
            stake,
            unbounded,
            false,
        );

        if !unbounded && !voting.is_informal_without_stake() {
            // Stake the reputation
            self.refs
                .reputation_token()
                .stake_voting(voting_id, ballot.clone().into());
        }

        BallotCast::new(&ballot).emit();

        // Add a voter to the list
        self.voters.add((voting_id, voting.voting_type()), voter);

        // Update the votes list
        self.ballots
            .set(&(voting_id, voting.voting_type(), voter), ballot);

        // update voting
        if unbounded {
            voting.add_unbounded_stake(stake, choice)
        } else {
            voting.add_stake(stake, choice);
        }
    }

    pub fn all_voters(&self, voting_id: VotingId, voting_type: VotingType) -> Vec<Address> {
        self.voters.get_all((voting_id, voting_type))
    }

    /// Returns the [Ballot](Ballot) of voter with `address` and cast on `voting_id`
    pub fn get_ballot(
        &self,
        voting_id: VotingId,
        voting_type: VotingType,
        address: Address,
    ) -> Option<Ballot> {
        self.ballots.get_or_none(&(voting_id, voting_type, address))
    }

    /// Returns the nth [Ballot](Ballot) of cast on `voting_id`
    pub fn get_ballot_at(&self, voting_id: VotingId, voting_type: VotingType, i: u32) -> Ballot {
        let address = self
            .get_voter(voting_id, voting_type, i)
            .unwrap_or_revert_with(Error::VoterDoesNotExist);
        self.get_ballot(voting_id, voting_type, address)
            .unwrap_or_revert_with(Error::BallotDoesNotExist)
    }

    /// Returns the address of nth voter who voted on Voting with `voting_id`
    pub fn get_voter(
        &self,
        voting_id: VotingId,
        voting_type: VotingType,
        at: u32,
    ) -> Option<Address> {
        self.voters.get_or_none((voting_id, voting_type), at)
    }

    /// Returns the [Voting](VotingStateMachine) for given id
    pub fn get_voting(&self, voting_id: VotingId) -> Option<VotingStateMachine> {
        self.voting_states
            .get_or_none(&voting_id)
            .map(|x| x.unwrap_or_revert())
    }

    pub fn get_voting_or_revert(&self, voting_id: VotingId) -> VotingStateMachine {
        self.get_voting(voting_id)
            .unwrap_or_revert_with(Error::VotingDoesNotExist)
    }

    pub fn set_voting(&self, voting: VotingStateMachine) {
        self.voting_states.set(&voting.voting_id(), Some(voting))
    }

    fn perform_action(&self, voting_id: VotingId) {
        let voting = self.get_voting(voting_id).unwrap_or_revert();
        for contract_call in voting.contract_calls() {
            contract_call.call();
        }
    }

    pub fn unstake_all_reputation(
        &mut self,
        voting_id: VotingId,
        voting_type: VotingType,
    ) -> BTreeMap<Address, U512> {
        let mut transfers = BTreeMap::new();
        let mut ballots = Vec::<ShortenedBallot>::new();
        for i in 0..self.voters.len((voting_id, voting_type)) {
            let ballot = self.get_ballot_at(voting_id, voting_type, i);
            if ballot.unbounded || ballot.canceled {
                continue;
            }
            transfers.insert(ballot.voter, ballot.stake);
            ballots.push(ballot.into());
        }
        self.refs
            .reputation_token()
            .bulk_unstake_voting(voting_id, ballots);
        transfers
    }

    pub fn recast_creators_ballot_from_informal_to_formal(
        &mut self,
        voting: &mut VotingStateMachine,
    ) {
        let voting_id = voting.voting_id();
        let creator = voting.creator();
        let creator_ballot = self
            .get_ballot(voting_id, VotingType::Informal, *creator)
            .unwrap_or_revert_with(Error::BallotDoesNotExist);

        self.cast_ballot(
            *creator,
            voting_id,
            Choice::InFavor,
            creator_ballot.stake,
            creator_ballot.unbounded,
            voting,
        );
    }

    pub fn return_yes_voters_rep(
        &self,
        voting_id: VotingId,
        voting_type: VotingType,
    ) -> BTreeMap<Address, U512> {
        let mut summary = BTreeMap::new();
        let mut ballots = Vec::<ShortenedBallot>::new();
        for i in 0..self.voters.len((voting_id, voting_type)) {
            let ballot = self.get_ballot_at(voting_id, voting_type, i);
<<<<<<< HEAD
            if ballot.choice.is_in_favor() && !ballot.unbounded && !ballot.canceled {
                self.reputation_token()
                    .unstake_voting(ballot.voter, voting_id);
=======
            if ballot.choice.is_in_favor() && !ballot.unbounded {
                ballots.push(ballot.clone().into());
>>>>>>> 53673485
                summary.insert(ballot.voter, ballot.stake);
            }
        }
        self.refs
            .reputation_token()
            .bulk_unstake_voting(voting_id, ballots);
        summary
    }

    pub fn return_no_voters_rep(
        &self,
        voting_id: VotingId,
        voting_type: VotingType,
    ) -> BTreeMap<Address, U512> {
        let mut summary = BTreeMap::new();
        let mut ballots = Vec::<ShortenedBallot>::new();
        for i in 0..self.voters.len((voting_id, voting_type)) {
            let ballot = self.get_ballot_at(voting_id, voting_type, i);
<<<<<<< HEAD
            if ballot.choice.is_against() && !ballot.unbounded && !ballot.canceled {
                self.reputation_token()
                    .unstake_voting(ballot.voter, voting_id);
=======
            if ballot.choice.is_against() && !ballot.unbounded {
                ballots.push(ballot.clone().into());
>>>>>>> 53673485
                summary.insert(ballot.voter, ballot.stake);
            }
        }
        self.refs
            .reputation_token()
            .bulk_unstake_voting(voting_id, ballots);
        summary
    }

    pub fn redistribute_reputation_of_no_voters(
        &self,
        voting: &VotingStateMachine,
        voting_type: VotingType,
    ) -> (BTreeMap<Address, U512>, BTreeMap<Address, U512>) {
        let total_stake_in_favor = voting.stake_in_favor();
        let voting_id = voting.voting_id();
        let total_stake_against = voting.stake_against();
        let mut burns: BTreeMap<Address, U512> = BTreeMap::new();
        let mut mints: BTreeMap<Address, U512> = BTreeMap::new();
        let mut ballots: Vec<ShortenedBallot> = Vec::new();

        for i in 0..self.voters.len((voting_id, voting_type)) {
            let ballot = self.get_ballot_at(voting_id, voting_type, i);
            if ballot.unbounded {
                continue;
            }
            if ballot.choice.is_against() {
                ballots.push(ballot.clone().into());
                burns.insert(ballot.voter, ballot.stake);
            } else {
                let amount_to_mint = total_stake_against * ballot.stake / total_stake_in_favor;
                mints.insert(ballot.voter, amount_to_mint);
            }
        }
        self.refs
            .reputation_token()
            .bulk_unstake_voting(voting_id, ballots);
        self.refs
            .reputation_token()
            .bulk_mint_burn(mints.clone(), burns.clone());
        (mints, burns)
    }

    pub fn redistribute_reputation_of_yes_voters(
        &self,
        voting: &VotingStateMachine,
        voting_type: VotingType,
    ) -> (BTreeMap<Address, U512>, BTreeMap<Address, U512>) {
        let voting_id = voting.voting_id();
        let total_stake_in_favor = voting.stake_in_favor();
        let total_stake_against = voting.stake_against();
        let mut burns: BTreeMap<Address, U512> = BTreeMap::new();
        let mut mints: BTreeMap<Address, U512> = BTreeMap::new();
        let mut ballots: Vec<ShortenedBallot> = Vec::new();
        for i in 0..self.voters.len((voting_id, voting_type)) {
            let ballot = self.get_ballot_at(voting_id, voting_type, i);
            if ballot.unbounded {
                continue;
            }
            if ballot.choice.is_in_favor() {
                ballots.push(ballot.clone().into());
                burns.insert(ballot.voter, ballot.stake);
            } else {
                let amount_to_mint = total_stake_in_favor * ballot.stake / total_stake_against;
                mints.insert(ballot.voter, amount_to_mint);
            }
        }
        self.refs
            .reputation_token()
            .bulk_unstake_voting(voting_id, ballots);
        self.refs
            .reputation_token()
            .bulk_mint_burn(mints.clone(), burns.clone());
        (mints, burns)
    }

    fn is_va(&self, address: Address) -> bool {
        !self.refs.va_token().balance_of(address).is_zero()
    }

    /// Get a reference to the governance voting's voters.
    pub fn voters(&self) -> &VecMapping<(VotingId, VotingType), Address> {
        &self.voters
    }

    pub fn voters_count(&self, voting_id: VotingId, voting_type: VotingType) -> u32 {
        self.voters().len((voting_id, voting_type))
    }

<<<<<<< HEAD
    pub fn bound_ballot(
        &mut self,
        voting: &mut VotingStateMachine,
        worker: Address,
        voting_type: VotingType,
    ) {
=======
    pub fn bound_ballot(&mut self, voting_id: VotingId, worker: Address, voting_type: VotingType) {
>>>>>>> 53673485
        let mut ballot = self
            .get_ballot(voting.voting_id(), voting_type, worker)
            .unwrap_or_revert_with(Error::BallotDoesNotExist);

        voting.bound_stake(ballot.stake, ballot.choice);

<<<<<<< HEAD
        self.reputation_token().mint(worker, ballot.stake);
        self.reputation_token().stake_voting(
            worker,
            voting.voting_id(),
            ballot.choice,
            ballot.stake,
        );
=======
        self.refs.reputation_token().mint(worker, ballot.stake);
        self.refs
            .reputation_token()
            .stake_voting(voting_id, ballot.clone().into());
>>>>>>> 53673485

        ballot.unbounded = false;
        self.ballots
            .set(&(voting.voting_id(), voting_type, worker), ballot);
    }

    pub fn voting_exists(&self, voting_id: VotingId, voting_type: VotingType) -> bool {
        let voting = self.get_voting(voting_id);
        match voting {
            None => false,
            Some(voting) => voting.voting_type() == voting_type,
        }
    }

    pub fn slash_voter(&mut self, voter: Address, voting_id: VotingId) {
        let voting = self.get_voting_or_revert(voting_id);
        if &voter == voting.creator() {
            self.cancel_voting(voting);
        } else {
            self.cancel_ballot(voting, voter);
        }
    }

    fn cancel_voting(&mut self, mut voting: VotingStateMachine) {
        let voting_id = voting.voting_id();
        let voting_type = voting.voting_type();
        let unstakes = self.unstake_all_reputation(voting_id, voting_type);
        voting.cancel();
        self.set_voting(voting);

        // Emit event.
        VotingCanceled::new(voting_id, voting_type, unstakes).emit();
    }

    // Note: it doesn't remove a voter from self.votings to keep the quorum num right.
    fn cancel_ballot(&mut self, mut voting: VotingStateMachine, voter: Address) {
        let voting_id = voting.voting_id();
        let ballots_key = (voting_id, voting.voting_type(), voter);
        let mut ballot = self
            .ballots
            .get(&ballots_key)
            .unwrap_or_revert_with(Error::BallotDoesNotExist);

        // Unstake reputation.
        self.refs
            .reputation_token()
            .unstake_voting(voting_id, ballot.clone().into());

        // Update voting.
        let stake = ballot.stake;
        let choice = ballot.choice;
        if ballot.unbounded {
            voting.remove_unbounded_stake(stake, choice)
        } else {
            voting.remove_stake(stake, choice);
        }
        self.set_voting(voting);

        // Emit event.
        BallotCanceled::new(&ballot).emit();

        // Update ballot.
        ballot.canceled = true;
        self.ballots.set(&ballots_key, ballot);
    }
}

fn add_to_map(
    target: &mut BTreeMap<(Address, Reason), U512>,
    reason: Reason,
    source: BTreeMap<Address, U512>,
) {
    for (addr, amount) in source {
        target.insert((addr, reason), amount);
    }
}<|MERGE_RESOLUTION|>--- conflicted
+++ resolved
@@ -32,10 +32,7 @@
     VotingEnded,
 };
 use crate::{
-<<<<<<< HEAD
-=======
     refs::{ContractRefs, ContractRefsStorage},
->>>>>>> 53673485
     rules::builder::RulesBuilder,
     voting::validation::rules::can_create_voting::CanCreateVoting,
     Configuration,
@@ -236,6 +233,7 @@
             rep_mints,
         );
         voting_ended_event.emit();
+
         self.set_voting(voting);
         summary
     }
@@ -514,14 +512,8 @@
         let mut ballots = Vec::<ShortenedBallot>::new();
         for i in 0..self.voters.len((voting_id, voting_type)) {
             let ballot = self.get_ballot_at(voting_id, voting_type, i);
-<<<<<<< HEAD
             if ballot.choice.is_in_favor() && !ballot.unbounded && !ballot.canceled {
-                self.reputation_token()
-                    .unstake_voting(ballot.voter, voting_id);
-=======
-            if ballot.choice.is_in_favor() && !ballot.unbounded {
                 ballots.push(ballot.clone().into());
->>>>>>> 53673485
                 summary.insert(ballot.voter, ballot.stake);
             }
         }
@@ -540,14 +532,8 @@
         let mut ballots = Vec::<ShortenedBallot>::new();
         for i in 0..self.voters.len((voting_id, voting_type)) {
             let ballot = self.get_ballot_at(voting_id, voting_type, i);
-<<<<<<< HEAD
             if ballot.choice.is_against() && !ballot.unbounded && !ballot.canceled {
-                self.reputation_token()
-                    .unstake_voting(ballot.voter, voting_id);
-=======
-            if ballot.choice.is_against() && !ballot.unbounded {
                 ballots.push(ballot.clone().into());
->>>>>>> 53673485
                 summary.insert(ballot.voter, ballot.stake);
             }
         }
@@ -637,36 +623,22 @@
         self.voters().len((voting_id, voting_type))
     }
 
-<<<<<<< HEAD
     pub fn bound_ballot(
         &mut self,
         voting: &mut VotingStateMachine,
         worker: Address,
         voting_type: VotingType,
     ) {
-=======
-    pub fn bound_ballot(&mut self, voting_id: VotingId, worker: Address, voting_type: VotingType) {
->>>>>>> 53673485
         let mut ballot = self
             .get_ballot(voting.voting_id(), voting_type, worker)
             .unwrap_or_revert_with(Error::BallotDoesNotExist);
 
         voting.bound_stake(ballot.stake, ballot.choice);
 
-<<<<<<< HEAD
-        self.reputation_token().mint(worker, ballot.stake);
-        self.reputation_token().stake_voting(
-            worker,
-            voting.voting_id(),
-            ballot.choice,
-            ballot.stake,
-        );
-=======
         self.refs.reputation_token().mint(worker, ballot.stake);
         self.refs
             .reputation_token()
-            .stake_voting(voting_id, ballot.clone().into());
->>>>>>> 53673485
+            .stake_voting(voting.voting_id(), ballot.clone().into());
 
         ballot.unbounded = false;
         self.ballots
