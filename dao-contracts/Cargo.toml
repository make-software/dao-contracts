--- conflicted
+++ resolved
@@ -52,25 +52,15 @@
 test = false
 
 [[bin]]
-<<<<<<< HEAD
-name = "va_owned_nft_contract"
-path = "bin/va_owned_nft_contract.rs"
-=======
 name = "va_nft_contract"
 path = "bin/va_nft_contract.rs"
->>>>>>> 7742fbbc
 bench = false
 doctest = false
 test = false
 
 [[bin]]
-<<<<<<< HEAD
-name = "kyc_owned_nft_contract"
-path = "bin/kyc_owned_nft_contract.rs"
-=======
 name = "kyc_nft_contract"
 path = "bin/kyc_nft_contract.rs"
->>>>>>> 7742fbbc
 bench = false
 doctest = false
 test = false
@@ -97,22 +87,8 @@
 test = false
 
 [[bin]]
-name = "bid_escrow_contract"
-path = "bin/bid_escrow_contract.rs"
-bench = false
-doctest = false
-test = false
-
-[[bin]]
 name = "mock_voter_contract"
 path = "bin/mocks/mock_voter_contract.rs"
-bench = false
-doctest = false
-test = false
-
-[[bin]]
-name = "pick_bid"
-path = "bin/pick_bid.rs"
 bench = false
 doctest = false
 test = false
