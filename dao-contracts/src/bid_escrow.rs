use std::borrow::Borrow;

use casper_dao_modules::AccessControl;
use casper_dao_utils::{
    casper_contract::unwrap_or_revert::UnwrapOrRevert,
    casper_dao_macros::{casper_contract_interface, Instance},
    casper_env::{caller, get_block_time, revert},
    cspr,
    Address,
    BlockTime,
    DocumentHash,
    Error,
};
use casper_types::{URef, U512};
use delegate::delegate;

use crate::{
    escrow::{
        bid::{Bid, BidStatus, ShortenedBid},
        job::{Job, WorkerType},
        job_offer::{JobOffer, JobOfferStatus},
        storage::JobStorage,
        types::{BidId, JobId, JobOfferId},
    },
    refs::{ContractRefs, ContractRefsWithKycStorage},
    voting::{
        kyc_info::KycInfo,
        voting_state_machine::{VotingResult, VotingStateMachine, VotingType},
        Ballot,
        Choice,
        VotingEngine,
        VotingId,
    },
    ReputationContractInterface,
    VaNftContractInterface,
};

#[casper_contract_interface]
pub trait BidEscrowContractInterface {
    /// Constructor function.
    ///
    /// # Note
    /// Initializes contract elements:
    /// * Sets up [`ContractRefsWithKycStorage`] by writing addresses of [`Variable Repository`](crate::VariableRepositoryContract),
    /// [`Reputation Token`](crate::ReputationContract), [`VA Token`](crate::VaNftContract), [`KYC Token`](crate::KycNftContract).
    /// * Sets [`caller`] as the owner of the contract.
    /// * Adds [`caller`] to the whitelist.
    ///
    /// # Events
    /// Emits:
    /// * [`OwnerChanged`](casper_dao_modules::events::OwnerChanged),
    /// * [`AddedToWhitelist`](casper_dao_modules::events::AddedToWhitelist),
    fn init(
        &mut self,
        variable_repository: Address,
        reputation_token: Address,
        kyc_token: Address,
        va_token: Address,
    );

    /// Job Poster post a new Job Offer
    /// Parameters:
    /// expected_timeframe - Expected timeframe for completing a Job
    /// budget - Maximum budget for a Job
    /// Alongside Job Offer, Job Poster also sends DOS Fee in CSPR
    ///
    /// # Events
    /// Emits [`JobOfferCreated`](crate::escrow::events::JobOfferCreated)
    fn post_job_offer(&mut self, expected_timeframe: BlockTime, budget: U512, purse: URef);
    /// Worker submits a Bid for a Job
    /// Parameters:
    /// time - proposed timeframe for completing a Job
    /// payment - proposed payment for a Job
    /// reputation_stake - reputation stake for a Job if Worker is an Internal Worker
    /// onboard - if Worker is an External Worker, then Worker can request to be onboarded after
    /// completing a Job
    /// purse: purse containing stake from External Worker
    ///
    /// # Events
    /// Emits [`BidSubmitted`](crate::escrow::events::BidSubmitted)
    fn submit_bid(
        &mut self,
        job_offer_id: JobOfferId,
        time: BlockTime,
        payment: U512,
        reputation_stake: U512,
        onboard: bool,
        purse: Option<URef>,
    );
    /// Worker cancels a Bid for a Job
    /// Parameters:
    /// bid_id - Bid Id
    ///
    /// Bid can be cancelled only after VABidAcceptanceTimeout time has passed after submitting a Bid
    fn cancel_bid(&mut self, bid_id: BidId);
    /// Job poster picks a bid. This creates a new Job object and saves it in a storage.
    /// If worker is not onboarded, the job is accepted automatically.
    /// Otherwise, worker needs to accept job (see [accept_job](accept_job))
    ///
    /// # Events
    /// Emits [`JobCreated`](JobCreated)
    ///
    /// Emits [`JobAccepted`](JobAccepted)
    ///
    /// # Errors
    /// Throws [`CannotPostJobForSelf`](Error::CannotPostJobForSelf) when trying to create job for
    /// self
    ///
    /// Throws [`JobPosterNotKycd`](Error::JobPosterNotKycd) or [`Error::WorkerNotKycd`](Error::WorkerNotKycd)
    /// When either Job Poster or Worker has not completed the KYC process
    fn pick_bid(&mut self, job_offer_id: u32, bid_id: u32, purse: URef);
    /// Submits a job proof. This is called by a Worker or any KYC'd user during Grace Period.
    /// This starts a new voting over the result.
    /// # Events
    /// Emits [`JobProofSubmitted`](JobProofSubmitted)
    ///
    /// Emits [`VotingCreated`](crate::voting::voting_engine::events::VotingCreated)
    ///
    /// # Errors
    /// Throws [`JobAlreadySubmitted`](Error::JobAlreadySubmitted) if job was already submitted
    /// Throws [`NotAuthorizedToSubmitResult`](Error::NotAuthorizedToSubmitResult) if one of the constraints for
    /// job submission is not met.
    fn submit_job_proof(&mut self, job_id: JobId, proof: DocumentHash);
    fn submit_job_proof_during_grace_period(
        &mut self,
        job_id: JobId,
        proof: DocumentHash,
        reputation_stake: U512,
        onboard: bool,
        purse: Option<URef>,
    );
    /// Casts a vote over a job
    /// # Events
    /// Emits [`BallotCast`](crate::voting::voting_engine::events::BallotCast)

    /// # Errors
    /// Throws [`CannotVoteOnOwnJob`](Error::CannotVoteOnOwnJob) if the voter is either of Job Poster or Worker
    /// Throws [`VotingNotStarted`](Error::VotingNotStarted) if the voting was not yet started for this job
    fn vote(&mut self, voting_id: VotingId, voting_type: VotingType, choice: Choice, stake: U512);
    /// Returns a job with given JobId
    fn get_job(&self, job_id: JobId) -> Option<Job>;
    /// Returns a JobOffer with given JobOfferId
    fn get_job_offer(&self, job_offer_id: JobOfferId) -> Option<JobOffer>;
    /// Returns a Bid with given BidId
    fn get_bid(&self, bid_id: BidId) -> Option<Bid>;
    /// Finishes voting stage. Depending on stage, the voting can be converted to a formal one, end
    /// with a refund or pay the worker.
    /// # Events
    /// Emits [`VotingEnded`](crate::voting::voting_engine::events::VotingEnded), [`VotingCreated`](crate::voting::voting_engine::events::VotingCreated)
    /// # Errors
    /// Throws [`VotingNotStarted`](Error::VotingNotStarted) if the voting was not yet started for this job
    fn finish_voting(&mut self, voting_id: VotingId, voting_type: VotingType);
    /// Returns the address of [Variable Repository](crate::VariableRepositoryContract) contract.
    fn variable_repository_address(&self) -> Address;
    /// Returns the address of [Reputation Token](crate::ReputationContract) contract.
    fn reputation_token_address(&self) -> Address;
    /// see [VotingEngine](VotingEngine)
    fn get_voting(&self, voting_id: VotingId) -> Option<VotingStateMachine>;
    /// see [VotingEngine](VotingEngine)
    fn get_ballot(
        &self,
        voting_id: VotingId,
        voting_type: VotingType,
        address: Address,
    ) -> Option<Ballot>;
    /// see [VotingEngine](VotingEngine)
    fn get_voter(&self, voting_id: VotingId, voting_type: VotingType, at: u32) -> Option<Address>;

    /// Returns the CSPR balance of the contract
    fn get_cspr_balance(&self) -> U512;

    fn job_offers_count(&self) -> u32;

    fn jobs_count(&self) -> u32;

    fn bids_count(&self) -> u32;

    fn cancel_voter(&mut self, voter: Address, voting_id: VotingId);

    fn cancel_job_offer(&mut self, job_offer_id: JobOfferId);

    fn cancel_job(&mut self, job_id: JobId);

    fn slash_all_active_job_offers(&mut self, bidder: Address);

    fn slash_bid(&mut self, bid_id: BidId);

    // Whitelisting set.
    fn change_ownership(&mut self, owner: Address);
    fn add_to_whitelist(&mut self, address: Address);
    fn remove_from_whitelist(&mut self, address: Address);
    fn get_owner(&self) -> Option<Address>;
    fn is_whitelisted(&self, address: Address) -> bool;

    fn voting_exists(&self, voting_id: VotingId, voting_type: VotingType) -> bool;
    fn slash_voter(&mut self, voter: Address, voting_id: VotingId);
}

#[derive(Instance)]
pub struct BidEscrowContract {
    refs: ContractRefsWithKycStorage,
    voting: VotingEngine,
    kyc: KycInfo,
    access_control: AccessControl,
    job_storage: JobStorage,
    bidding: Bidding,
}

impl BidEscrowContractInterface for BidEscrowContract {
    delegate! {
        to self.voting {
            fn voting_exists(&self, voting_id: VotingId, voting_type: VotingType) -> bool;
            fn get_ballot(
                &self,
                voting_id: VotingId,
                voting_type: VotingType,
                address: Address,
            ) -> Option<Ballot>;
            fn get_voter(&self, voting_id: VotingId, voting_type: VotingType, at: u32) -> Option<Address>;
        }

        to self.bidding {
            fn post_job_offer(&mut self, expected_timeframe: BlockTime, budget: U512, purse: URef);
            fn submit_bid(
                &mut self,
                job_offer_id: JobOfferId,
                time: BlockTime,
                payment: U512,
                reputation_stake: U512,
                onboard: bool,
                purse: Option<URef>,
            );
            fn cancel_bid(&mut self, bid_id: BidId);
            fn cancel_job_offer(&mut self, job_offer_id: JobOfferId);

            fn job_offers_count(&self) -> u32;
            fn bids_count(&self) -> u32;
            fn get_job_offer(&self, job_offer_id: JobOfferId) -> Option<JobOffer>;
            fn get_bid(&self, bid_id: BidId) -> Option<Bid>;
        }

        to self.access_control {
            fn change_ownership(&mut self, owner: Address);
            fn add_to_whitelist(&mut self, address: Address);
            fn remove_from_whitelist(&mut self, address: Address);
            fn is_whitelisted(&self, address: Address) -> bool;
            fn get_owner(&self) -> Option<Address>;
        }

        to self.job_storage {
            fn jobs_count(&self) -> u32;
            fn get_job(&self, job_id: JobId) -> Option<Job>;
        }

        to self.refs {
            fn variable_repository_address(&self) -> Address;
            fn reputation_token_address(&self) -> Address;
        }
    }

    fn init(
        &mut self,
        variable_repository: Address,
        reputation_token: Address,
        kyc_token: Address,
        va_token: Address,
    ) {
        self.refs
            .init(variable_repository, reputation_token, va_token, kyc_token);
        self.access_control.init(caller());
    }

<<<<<<< HEAD
=======
    fn post_job_offer(&mut self, expected_timeframe: BlockTime, max_budget: U512, purse: URef) {
        let caller = caller();
        let configuration = self.configuration();

        let request = PostJobOfferRequest {
            job_offer_id: self.job_storage.next_job_offer_id(),
            job_poster_kyced: self.kyc.is_kycd(&caller),
            job_poster: caller,
            max_budget,
            expected_timeframe,
            dos_fee: cspr::deposit(purse),
            start_time: get_block_time(),
            configuration,
        };

        let job_offer = JobOffer::new(request);
        self.job_storage.store_job_offer(job_offer);
        // JobOfferCreated::new(&job_offer).emit();
    }

    fn submit_bid(
        &mut self,
        job_offer_id: JobOfferId,
        time: BlockTime,
        payment: U512,
        reputation_stake: U512,
        onboard: bool,
        purse: Option<URef>,
    ) {
        let worker = caller();
        let job_offer: JobOffer = self.job_storage.get_job_offer_or_revert(job_offer_id);
        let bid_id = self.job_storage.next_bid_id();
        let block_time = get_block_time();

        let cspr_stake =
            self.stake_cspr_or_reputation_for_bid(reputation_stake, purse, worker, bid_id);

        let submit_bid_request = SubmitBidRequest {
            bid_id,
            timestamp: block_time,
            job_offer_id,
            proposed_timeframe: time,
            proposed_payment: payment,
            reputation_stake,
            cspr_stake,
            onboard,
            worker,
            worker_kyced: self.kyc.is_kycd(&worker),
            worker_is_va: self.onboarding_info.is_onboarded(&worker),
            job_poster: job_offer.job_poster,
            max_budget: job_offer.max_budget,
            auction_state: job_offer.auction_state(block_time),
            va_can_bid_on_public_auction: job_offer.configuration.va_can_bid_on_public_auction(),
        };

        let bid = Bid::new(submit_bid_request);

        self.job_storage.store_bid(bid);
        self.job_storage.store_bid_id(job_offer_id, bid_id);
        // TODO: Implement Event
        // BidCreated::new(&bid).emit();
    }

    fn cancel_bid(&mut self, bid_id: BidId) {
        let caller = caller();
        let mut bid = self.job_storage.get_bid_or_revert(bid_id);
        let job_offer = self.job_storage.get_job_offer_or_revert(bid.job_offer_id);

        let cancel_bid_request = CancelBidRequest {
            caller,
            job_offer_status: job_offer.status,
            block_time: get_block_time(),
            va_bid_acceptance_timeout: job_offer.configuration.va_bid_acceptance_timeout(),
        };

        bid.cancel(cancel_bid_request);

        self.unstake_cspr_or_reputation_for_bid(&bid);

        // TODO: Implement Event
        self.job_storage.store_bid(bid);
    }

>>>>>>> 083059b7
    fn pick_bid(&mut self, job_offer_id: u32, bid_id: u32, purse: URef) {
        let mut job_offer = self
            .bidding
            .bid_storage
            .get_job_offer_or_revert(job_offer_id);
        let mut bid = self.bidding.bid_storage.get_bid_or_revert(bid_id);
        let job_id = self.job_storage.next_job_id();

        self.unstake_not_picked(job_offer_id, bid_id);

        let pick_bid_request = PickBidRequest {
            job_id,
            job_offer_id,
            bid_id,
            caller: caller(),
            poster: job_offer.job_poster,
            worker: bid.worker,
            is_worker_va: self.is_va(bid.worker),
            onboard: bid.onboard,
            block_time: get_block_time(),
            timeframe: bid.proposed_timeframe,
            payment: bid.proposed_payment,
            transferred_cspr: cspr::deposit(purse),
            stake: bid.reputation_stake,
            external_worker_cspr_stake: bid.cspr_stake.unwrap_or_default(),
        };

        let job = Job::new(&pick_bid_request);

        bid.picked(&pick_bid_request);

        job_offer.in_progress(&pick_bid_request);

        self.job_storage.store_job(job);
        self.bidding.bid_storage.store_bid(bid);
        self.bidding
            .bid_storage
            .store_active_job_offer_id(&job_offer.job_poster, job_offer_id);
        self.bidding.bid_storage.store_job_offer(job_offer);
        // TODO: Emit event.
    }

    fn submit_job_proof(&mut self, job_id: JobId, proof: DocumentHash) {
        let mut job = self.job_storage.get_job_or_revert(job_id);
<<<<<<< HEAD
        let job_offer = self
            .bidding
            .bid_storage
            .get_job_offer_or_revert(job.job_offer_id());
        let mut voting_configuration = job_offer.configuration().clone();
        let bid = self.bidding.bid_storage.get_bid_or_revert(job.bid_id());
=======
        let job_offer = self.job_storage.get_job_offer_or_revert(job.job_offer_id());
        let mut voting_configuration = job_offer.configuration().clone();
        let bid = self.job_storage.get_bid_or_revert(job.bid_id());
>>>>>>> 083059b7
        let worker = caller();

        let submit_proof_request = SubmitJobProofRequest { proof };

        job.submit_proof(submit_proof_request);
        // TODO: Emit event.

        if job_offer.configuration.informal_stake_reputation() && !job.stake().is_zero() {
            let bid = self.bidding.bid_storage.get_bid(job.bid_id()).unwrap();
            self.refs
                .reputation_token()
                .unstake_bid(bid.borrow().into());
        }

        let stake = if job.external_worker_cspr_stake().is_zero() {
            job.stake()
        } else {
            voting_configuration
                .apply_reputation_conversion_rate_to(job.external_worker_cspr_stake())
        };

        let is_unbound = job.worker_type() != &WorkerType::Internal;
        if is_unbound && bid.onboard {
            voting_configuration.bind_ballot_for_successful_voting(job.worker());
        }

        let voting_info = self
            .voting
            .create_voting(worker, U512::zero(), voting_configuration);

        self.job_storage
            .store_job_for_voting(voting_info.voting_id, job_id);

        // TODO: Do it without reloading voting.
        let mut voting = self.voting.get_voting_or_revert(voting_info.voting_id);

        self.voting.cast_ballot(
            worker,
            voting_info.voting_id,
            Choice::InFavor,
            stake,
            is_unbound,
            &mut voting,
        );

        job.set_voting_id(voting_info.voting_id);

        self.job_storage.store_job(job);
        self.voting.set_voting(voting);
    }

    fn submit_job_proof_during_grace_period(
        &mut self,
        job_id: JobId,
        proof: DocumentHash,
        reputation_stake: U512,
        onboard: bool,
        purse: Option<URef>,
    ) {
        let cspr_stake = purse.map(cspr::deposit);
        let new_worker = caller();
        let caller = new_worker;
        let block_time = get_block_time();

        let mut old_job: Job = self.job_storage.get_job_or_revert(job_id);
        let mut old_bid = self
            .bidding
            .bid_storage
            .get_bid(old_job.bid_id())
            .unwrap_or_revert_with(Error::BidNotFound);

        // redistribute original cspr stake
        if let Some(cspr_stake) = old_bid.cspr_stake {
            let left = self.redistribute_to_governance(&old_job, cspr_stake);
            self.redistribute_cspr_to_all_vas(left);
        }

        // burn original reputation stake
        self.burn_reputation_stake(&old_bid);

        // slash original worker
        if self.is_va(old_bid.worker) {
            self.slash_worker(&old_job);
        }

        let reclaim_bid_request = ReclaimBidRequest {
            new_bid_id: self.bidding.bid_storage.next_bid_id(),
            caller,
            cspr_stake,
            reputation_stake,
            new_worker,
            new_worker_va: self.is_va(new_worker),
            new_worker_kyced: self.kyc.is_kycd(&new_worker),
            job_poster: old_job.poster(),
            onboard,
            block_time,
            job_status: old_job.status(),
            job_finish_time: old_job.finish_time(),
        };

        let new_bid = old_bid.reclaim(&reclaim_bid_request);

        let reclaim_job_request = ReclaimJobRequest {
            new_job_id: self.job_storage.next_job_id(),
            new_bid_id: new_bid.bid_id(),
            proposed_timeframe: new_bid.proposed_timeframe,
            worker: new_bid.worker,
            cspr_stake,
            reputation_stake,
            onboard,
            block_time,
        };

        let new_job = old_job.reclaim(reclaim_job_request);

        let new_job_id = new_job.job_id();

        // Stake new bid
        if new_bid.reputation_stake > U512::zero() {
            self.refs
                .reputation_token()
                .stake_bid(new_bid.borrow().into());
        }

        self.job_storage.store_job(old_job);
        self.bidding.bid_storage.store_bid(old_bid);
        self.job_storage.store_job(new_job);
        self.bidding.bid_storage.store_bid(new_bid);

        // continue as normal
        self.submit_job_proof(new_job_id, proof);
    }

    fn vote(&mut self, voting_id: VotingId, voting_type: VotingType, choice: Choice, stake: U512) {
        let caller = caller();
        let job = self.job_storage.get_job_by_voting_id(voting_id);

        if caller == job.poster() || caller == job.worker() {
            revert(Error::CannotVoteOnOwnJob);
        }
        self.voting
            .vote(caller, voting_id, voting_type, choice, stake);
    }

    fn finish_voting(&mut self, voting_id: VotingId, voting_type: VotingType) {
        let job = self.job_storage.get_job_by_voting_id(voting_id);
<<<<<<< HEAD
        let job_offer = self
            .bidding
            .bid_storage
            .get_job_offer_or_revert(job.job_offer_id());
        let voting_summary = self.voting.finish_voting(voting_id, voting_type);
        match voting_summary.voting_type() {
            VotingType::Informal => match voting_summary.result() {
                VotingResult::InFavor | VotingResult::Against => {
=======
        let job_offer = self.job_storage.get_job_offer_or_revert(job.job_offer_id());
        let voting_summary = self.voting.finish_voting(voting_id, voting_type);
        match voting_summary.voting_type() {
            VotingType::Informal => match voting_summary.result() {
                VotingResult::InFavor => {
                    if !job_offer.configuration.informal_stake_reputation() {
                        let bid = self.job_storage.get_bid(job.bid_id()).unwrap_or_revert();
                        self.refs
                            .reputation_token()
                            .unstake_bid(bid.borrow().into());
                    }
                }
                VotingResult::Against => {
>>>>>>> 083059b7
                    if !job_offer.configuration.informal_stake_reputation() {
                        let bid = self
                            .bidding
                            .bid_storage
                            .get_bid(job.bid_id())
                            .unwrap_or_revert();
                        self.refs
                            .reputation_token()
                            .unstake_bid(bid.borrow().into());
                    }
                }
                VotingResult::QuorumNotReached => {
                    self.return_job_poster_payment_and_dos_fee(&job);
                    self.return_external_worker_cspr_stake(&job);
                }
                VotingResult::Canceled => revert(Error::VotingAlreadyCanceled),
            },
            VotingType::Formal => {
                match voting_summary.result() {
                    VotingResult::InFavor => match job.worker_type() {
                        WorkerType::Internal => {
                            self.mint_and_redistribute_reputation_for_internal_worker(&job);
                            self.redistribute_cspr_internal_worker(&job);
                            self.return_job_poster_dos_fee(&job);
                        }
                        WorkerType::ExternalToVA => {
                            // Make user VA.
                            self.refs.va_token().mint(job.worker());

                            self.return_external_worker_cspr_stake(&job);
                            self.burn_external_worker_reputation(&job);
                            self.mint_and_redistribute_reputation_for_internal_worker(&job);
                            self.redistribute_cspr_internal_worker(&job);
                            self.return_job_poster_dos_fee(&job);
                        }
                        WorkerType::External => {
                            self.mint_and_redistribute_reputation_for_external_worker(&job);
                            self.redistribute_cspr_external_worker(&job);
                            self.return_job_poster_dos_fee(&job);
                            self.return_external_worker_cspr_stake(&job);
                        }
                    },
                    VotingResult::Against => match job.worker_type() {
                        WorkerType::Internal => {
                            self.return_job_poster_payment_and_dos_fee(&job);
                            self.slash_worker(&job);
                        }
                        WorkerType::ExternalToVA | WorkerType::External => {
                            self.return_job_poster_payment_and_dos_fee(&job);
                            self.redistribute_cspr_external_worker_failed(&job);
                        }
                    },
                    VotingResult::QuorumNotReached => {
                        self.return_job_poster_payment_and_dos_fee(&job);
                        self.return_external_worker_cspr_stake(&job);
                    }
                    VotingResult::Canceled => revert(Error::VotingAlreadyCanceled),
                }
            }
        }

        self.job_storage.store_job(job);
    }

    fn get_voting(&self, voting_id: VotingId) -> Option<VotingStateMachine> {
        self.voting.get_voting(voting_id)
    }

    fn get_cspr_balance(&self) -> U512 {
        cspr::main_purse_balance()
    }

    fn cancel_voter(&mut self, voter: Address, voting_id: VotingId) {
        self.access_control.ensure_whitelisted();
        self.voting.slash_voter(voter, voting_id);
    }

    fn cancel_job(&mut self, job_id: JobId) {
        let mut job = self.job_storage.get_job_or_revert(job_id);
        let caller = caller();

        if let Err(e) = job.validate_cancel(get_block_time()) {
            revert(e);
        }

        self.return_job_poster_payment_and_dos_fee(&job);

        let bid = self
            .bidding
            .bid_storage
            .get_bid(job.bid_id())
            .unwrap_or_revert();

        // redistribute cspr stake
        if let Some(cspr_stake) = bid.cspr_stake {
            let left = self.redistribute_to_governance(&job, cspr_stake);
            self.redistribute_cspr_to_all_vas(left);
        }

        // burn reputation stake
        self.burn_reputation_stake(&bid);

        // slash worker
        if self.is_va(bid.worker) {
            self.slash_worker(&job);
        }

        job.cancel(caller).unwrap_or_else(|e| revert(e));
        self.job_storage.store_job(job);
    }

    fn slash_all_active_job_offers(&mut self, bidder: Address) {
        self.access_control.ensure_whitelisted();
        // Cancel job offers created by the bidder.
        let job_offer_ids = self
            .bidding
            .bid_storage
            .clear_active_job_offers_ids(&bidder);
        for job_offer_id in job_offer_ids {
            self.bidding.cancel_all_bids(job_offer_id);
            self.bidding.return_job_offer_poster_dos_fee(job_offer_id);
        }
    }

    fn slash_bid(&mut self, bid_id: BidId) {
        self.access_control.ensure_whitelisted();

        let mut bid = self
            .get_bid(bid_id)
            .unwrap_or_revert_with(Error::BidNotFound);

        let job_offer = self
            .get_job_offer(bid.job_offer_id)
            .unwrap_or_revert_with(Error::JobOfferNotFound);

        if job_offer.status != JobOfferStatus::Created {
            revert(Error::CannotCancelBidOnCompletedJobOffer);
        }

        bid.cancel_without_validation();

        self.refs
            .reputation_token()
            .unstake_bid(bid.borrow().into());

        // TODO: Implement Event
        self.bidding.bid_storage.store_bid(bid);
    }

    fn slash_voter(&mut self, _voter: Address, _voting_id: VotingId) {
        self.access_control.ensure_whitelisted();
        unimplemented!()
    }
}

impl BidEscrowContract {
    fn slash_worker(&self, job: &Job) {
        let config = self.bidding.bid_storage.get_job_offer_configuration(job);
        let worker_balance = self.refs.reputation_token().balance_of(job.worker());
        let amount_to_burn = config.apply_default_reputation_slash_to(worker_balance);
        self.refs
            .reputation_token()
            .burn(job.worker(), amount_to_burn);
    }

<<<<<<< HEAD
=======
    fn cancel_all_bids(&mut self, job_offer_id: JobOfferId) {
        let bids_amount = self.job_storage.get_bids_count(job_offer_id);
        let mut bids = Vec::<ShortenedBid>::new();
        for i in 0..bids_amount {
            let mut bid = self.job_storage.get_nth_bid(job_offer_id, i);
            if let Some(cspr) = bid.cspr_stake {
                cspr::withdraw(bid.worker, cspr);
            }
            bids.push(bid.borrow().into());
            bid.cancel_without_validation();
            self.job_storage.store_bid(bid);
        }
        self.refs.reputation_token().bulk_unstake_bid(bids);
    }

>>>>>>> 083059b7
    fn redistribute_cspr_internal_worker(&mut self, job: &Job) {
        let to_redistribute = self.redistribute_to_governance(job, job.payment());
        let redistribute_to_all_vas = self
            .bidding
            .bid_storage
            .get_job_offer_or_revert(job.job_offer_id())
            .configuration
            .distribute_payment_to_non_voters();

        // For VA's
        if redistribute_to_all_vas {
            self.redistribute_cspr_to_all_vas(to_redistribute);
        } else {
            self.redistribute_cspr_to_voters(job, to_redistribute);
        }
    }

    fn redistribute_cspr_external_worker(&mut self, job: &Job) {
        let total_left = self.redistribute_to_governance(job, job.payment());
        let config = self.bidding.bid_storage.get_job_offer_configuration(job);
        let to_redistribute = config.apply_default_policing_rate_to(total_left);
        let to_worker = total_left - to_redistribute;

        // For External Worker
        cspr::withdraw(job.worker(), to_worker);

        let redistribute_to_all_vas = self
            .bidding
            .bid_storage
            .get_job_offer_or_revert(job.job_offer_id())
            .configuration
            .distribute_payment_to_non_voters();

        // For VA's
        if redistribute_to_all_vas {
            self.redistribute_cspr_to_all_vas(to_redistribute);
        } else {
            self.redistribute_cspr_to_voters(job, to_redistribute);
        }
    }

    fn redistribute_cspr_external_worker_failed(&mut self, job: &Job) {
        let total_left = self.redistribute_to_governance(job, job.external_worker_cspr_stake());

        // For VA's
        let all_balances = self.refs.reputation_token().all_balances();
        let total_supply = all_balances.total_supply();

        for (address, balance) in all_balances.balances() {
            let amount = total_left * balance / total_supply;
            cspr::withdraw(*address, amount);
        }
    }

    fn redistribute_to_governance(&mut self, job: &Job, payment: U512) -> U512 {
        let configuration = self.bidding.bid_storage.get_job_offer_configuration(job);

        let governance_wallet: Address = configuration.bid_escrow_wallet_address();
        let governance_wallet_payment = configuration.apply_bid_escrow_payment_ratio_to(payment);
        cspr::withdraw(governance_wallet, governance_wallet_payment);

        payment - governance_wallet_payment
    }

    fn redistribute_cspr_to_all_vas(&mut self, to_redistribute: U512) {
        let all_balances = self.refs.reputation_token().all_balances();
        let total_supply = all_balances.total_supply();

        for (address, balance) in all_balances.balances() {
            let amount = to_redistribute * balance / total_supply;
            cspr::withdraw(*address, amount);
        }
    }

    fn redistribute_cspr_to_voters(&mut self, job: &Job, to_redistribute: U512) {
        let voting_id = job
            .voting_id()
            .unwrap_or_revert_with(Error::VotingDoesNotExist);
        let all_voters = self.voting.all_voters(voting_id, VotingType::Formal);

        let balances = self.refs.reputation_token().partial_balances(all_voters);
        let partial_supply = balances.total_supply();
        for (address, balance) in balances.balances() {
            let amount = to_redistribute * balance / partial_supply;
            cspr::withdraw(*address, amount);
        }
    }

    fn return_job_poster_payment_and_dos_fee(&mut self, job: &Job) {
<<<<<<< HEAD
        let job_offer = self
            .bidding
            .bid_storage
            .get_job_offer_or_revert(job.job_offer_id());
=======
        let job_offer = self.job_storage.get_job_offer_or_revert(job.job_offer_id());
>>>>>>> 083059b7
        cspr::withdraw(job.poster(), job.payment() + job_offer.dos_fee);
    }

    fn return_job_poster_dos_fee(&mut self, job: &Job) {
<<<<<<< HEAD
        let job_offer = self
            .bidding
            .bid_storage
            .get_job_offer_or_revert(job.job_offer_id());
        cspr::withdraw(job.poster(), job_offer.dos_fee);
=======
        let job_offer = self.job_storage.get_job_offer_or_revert(job.job_offer_id());
        cspr::withdraw(job.poster(), job_offer.dos_fee);
    }

    fn return_job_offer_poster_dos_fee(&mut self, job_offer_id: JobOfferId) {
        let job_offer = self.job_storage.get_job_offer_or_revert(job_offer_id);
        cspr::withdraw(job_offer.job_poster, job_offer.dos_fee);
>>>>>>> 083059b7
    }

    fn return_external_worker_cspr_stake(&mut self, job: &Job) {
        cspr::withdraw(job.worker(), job.external_worker_cspr_stake());
    }

    fn mint_and_redistribute_reputation_for_internal_worker(&mut self, job: &Job) {
        let configuration = self.bidding.bid_storage.get_job_offer_configuration(job);

        let reputation_to_mint = configuration.apply_reputation_conversion_rate_to(job.payment());
        let reputation_to_redistribute =
            configuration.apply_default_policing_rate_to(reputation_to_mint);

        // Worker
        self.refs.reputation_token().mint(
            job.worker(),
            reputation_to_mint - reputation_to_redistribute,
        );

        // Voters
        self.mint_reputation_for_voters(job, reputation_to_redistribute);
    }

    fn mint_and_redistribute_reputation_for_external_worker(&mut self, job: &Job) {
        let configuration = self.bidding.bid_storage.get_job_offer_configuration(job);
        let reputation_to_mint = configuration.apply_reputation_conversion_rate_to(job.payment());
        let reputation_to_redistribute =
            configuration.apply_default_policing_rate_to(reputation_to_mint);

        // Worker
        self.refs.reputation_token().mint_passive(
            job.worker(),
            reputation_to_mint - reputation_to_redistribute,
        );

        // Voters
        self.mint_reputation_for_voters(job, reputation_to_redistribute);
    }

    fn mint_reputation_for_voters(&mut self, job: &Job, amount: U512) {
        let voting = self
            .voting
            .get_voting(job.voting_id().unwrap_or_revert())
            .unwrap_or_revert();

        for i in 0..self
            .voting
            .voters()
            .len((voting.voting_id(), VotingType::Formal))
        {
            let ballot = self
                .voting
                .get_ballot_at(voting.voting_id(), VotingType::Formal, i);
            if ballot.unbound || ballot.canceled {
                continue;
            }
            let to_transfer = ballot.stake * amount / voting.total_bound_stake();
            self.refs.reputation_token().mint(ballot.voter, to_transfer);
        }
    }

    fn is_va(&self, address: Address) -> bool {
        !self.refs.va_token().balance_of(address).is_zero()
    }

    fn unstake_not_picked(&mut self, job_offer_id: JobOfferId, bid_id: BidId) {
        let bids_amount = self.bidding.bid_storage.get_bids_count(job_offer_id);
        let mut bids = Vec::<ShortenedBid>::new();
        for i in 0..bids_amount {
            let mut bid = self.bidding.bid_storage.get_nth_bid(job_offer_id, i);

            if bid.bid_id != bid_id && bid.status == BidStatus::Created {
                if let Some(cspr) = bid.cspr_stake {
                    cspr::withdraw(bid.worker, cspr);
                }
                bids.push(bid.borrow().into());
                bid.reject_without_validation();
                self.bidding.bid_storage.store_bid(bid);
            }
        }
        self.refs.reputation_token().bulk_unstake_bid(bids);
    }

    fn burn_external_worker_reputation(&self, job: &Job) {
        let config = self.bidding.bid_storage.get_job_offer_configuration(job);

        let stake = config.apply_reputation_conversion_rate_to(job.external_worker_cspr_stake());
        self.refs.reputation_token().burn(job.worker(), stake);
    }

<<<<<<< HEAD
=======
    /// Builds Configuration for a Bid Escrow Entities
    fn configuration(&self) -> Rc<Configuration> {
        Rc::new(
            ConfigurationBuilder::new(&self.refs)
                .is_bid_escrow(true)
                .only_va_can_create(false)
                .build(),
        )
    }

    fn stake_cspr_or_reputation_for_bid(
        &mut self,
        reputation_stake: U512,
        purse: Option<URef>,
        worker: Address,
        bid_id: BidId,
    ) -> Option<U512> {
        match purse {
            None => {
                let bid = ShortenedBid::new(bid_id, reputation_stake, worker);
                self.refs.reputation_token().stake_bid(bid);
                None
            }
            Some(purse) => {
                let cspr_stake = cspr::deposit(purse);
                Some(cspr_stake)
            }
        }
    }

    fn unstake_cspr_or_reputation_for_bid(&mut self, bid: &Bid) {
        match bid.cspr_stake {
            None => {
                self.refs
                    .reputation_token()
                    .unstake_bid(bid.borrow().into());
            }
            Some(cspr_stake) => {
                cspr::withdraw(bid.worker, cspr_stake);
            }
        }
    }

>>>>>>> 083059b7
    fn burn_reputation_stake(&mut self, bid: &Bid) {
        if bid.reputation_stake > U512::zero() {
            self.refs
                .reputation_token()
                .unstake_bid(bid.borrow().into());
            self.refs
                .reputation_token()
                .burn(bid.worker, bid.reputation_stake);
        }
    }
}

#[cfg(feature = "test-support")]
use casper_dao_utils::TestContract;

use crate::escrow::{
    bid::ReclaimBidRequest,
    bidding::Bidding,
    job::{PickBidRequest, ReclaimJobRequest, SubmitJobProofRequest},
};

#[cfg(feature = "test-support")]
impl BidEscrowContractTest {
    pub fn pick_bid_with_cspr_amount(
        &mut self,
        job_offer_id: u32,
        bid_id: u32,
        cspr_amount: U512,
    ) -> Result<(), Error> {
        use casper_types::{runtime_args, RuntimeArgs};
        self.env.deploy_wasm_file(
            "pick_bid.wasm",
            runtime_args! {
                "bid_escrow_address" => self.address(),
                "job_offer_id" => job_offer_id,
                "bid_id" => bid_id,
                "cspr_amount" => cspr_amount,
                "amount" => cspr_amount,
            },
        )
    }

    pub fn post_job_offer_with_cspr_amount(
        &mut self,
        expected_timeframe: BlockTime,
        budget: U512,
        cspr_amount: U512,
    ) -> Result<(), Error> {
        use casper_types::{runtime_args, RuntimeArgs};
        self.env.deploy_wasm_file(
            "post_job_offer.wasm",
            runtime_args! {
                "bid_escrow_address" => self.address(),
                "expected_timeframe" => expected_timeframe,
                "budget" => budget,
                "cspr_amount" => cspr_amount,
                "amount" => cspr_amount,
            },
        )
    }

    pub fn submit_bid_with_cspr_amount(
        &mut self,
        job_offer_id: JobOfferId,
        time: BlockTime,
        payment: U512,
        reputation_stake: U512,
        onboard: bool,
        cspr_amount: U512,
    ) -> Result<(), Error> {
        use casper_types::{runtime_args, RuntimeArgs};
        self.env.deploy_wasm_file(
            "submit_bid.wasm",
            runtime_args! {
                "bid_escrow_address" => self.address(),
                "job_offer_id" => job_offer_id,
                "time" => time,
                "payment" => payment,
                "reputation_stake" => reputation_stake,
                "onboard" => onboard,
                "cspr_amount" => cspr_amount,
                "amount" => cspr_amount,
            },
        )
    }

    pub fn submit_job_proof_during_grace_period_with_cspr_amount(
        &mut self,
        job_id: JobId,
        proof: DocumentHash,
        reputation_stake: U512,
        onboard: bool,
        cspr_amount: U512,
    ) -> Result<(), Error> {
        use casper_types::{runtime_args, RuntimeArgs};
        self.env.deploy_wasm_file(
            "submit_job_proof_during_grace_period.wasm",
            runtime_args! {
                "bid_escrow_address" => self.address(),
                "job_id" => job_id,
                "proof" => proof,
                "reputation_stake" => reputation_stake,
                "onboard" => onboard,
                "cspr_amount" => cspr_amount,
                "amount" => cspr_amount,
            },
        )
    }
}<|MERGE_RESOLUTION|>--- conflicted
+++ resolved
@@ -1,6 +1,8 @@
 use std::borrow::Borrow;
 
 use casper_dao_modules::AccessControl;
+#[cfg(feature = "test-support")]
+use casper_dao_utils::TestContract;
 use casper_dao_utils::{
     casper_contract::unwrap_or_revert::UnwrapOrRevert,
     casper_dao_macros::{casper_contract_interface, Instance},
@@ -16,15 +18,17 @@
 
 use crate::{
     escrow::{
-        bid::{Bid, BidStatus, ShortenedBid},
-        job::{Job, WorkerType},
+        bid::{Bid, ReclaimBidRequest},
+        bidding::Bidding,
+        job::{Job, ReclaimJobRequest, SubmitJobProofRequest, WorkerType},
         job_offer::{JobOffer, JobOfferStatus},
-        storage::JobStorage,
+        storage::{BidStorage, JobStorage},
         types::{BidId, JobId, JobOfferId},
     },
     refs::{ContractRefs, ContractRefsWithKycStorage},
     voting::{
         kyc_info::KycInfo,
+        onboarding_info::OnboardingInfo,
         voting_state_machine::{VotingResult, VotingStateMachine, VotingType},
         Ballot,
         Choice,
@@ -201,8 +205,10 @@
     refs: ContractRefsWithKycStorage,
     voting: VotingEngine,
     kyc: KycInfo,
+    onboarding: OnboardingInfo,
     access_control: AccessControl,
     job_storage: JobStorage,
+    bid_storage: BidStorage,
     bidding: Bidding,
 }
 
@@ -217,6 +223,7 @@
                 address: Address,
             ) -> Option<Ballot>;
             fn get_voter(&self, voting_id: VotingId, voting_type: VotingType, at: u32) -> Option<Address>;
+            fn get_voting(&self, voting_id: VotingId) -> Option<VotingStateMachine>;
         }
 
         to self.bidding {
@@ -232,6 +239,7 @@
             );
             fn cancel_bid(&mut self, bid_id: BidId);
             fn cancel_job_offer(&mut self, job_offer_id: JobOfferId);
+            fn pick_bid(&mut self, job_offer_id: u32, bid_id: u32, purse: URef);
 
             fn job_offers_count(&self) -> u32;
             fn bids_count(&self) -> u32;
@@ -270,148 +278,11 @@
         self.access_control.init(caller());
     }
 
-<<<<<<< HEAD
-=======
-    fn post_job_offer(&mut self, expected_timeframe: BlockTime, max_budget: U512, purse: URef) {
-        let caller = caller();
-        let configuration = self.configuration();
-
-        let request = PostJobOfferRequest {
-            job_offer_id: self.job_storage.next_job_offer_id(),
-            job_poster_kyced: self.kyc.is_kycd(&caller),
-            job_poster: caller,
-            max_budget,
-            expected_timeframe,
-            dos_fee: cspr::deposit(purse),
-            start_time: get_block_time(),
-            configuration,
-        };
-
-        let job_offer = JobOffer::new(request);
-        self.job_storage.store_job_offer(job_offer);
-        // JobOfferCreated::new(&job_offer).emit();
-    }
-
-    fn submit_bid(
-        &mut self,
-        job_offer_id: JobOfferId,
-        time: BlockTime,
-        payment: U512,
-        reputation_stake: U512,
-        onboard: bool,
-        purse: Option<URef>,
-    ) {
-        let worker = caller();
-        let job_offer: JobOffer = self.job_storage.get_job_offer_or_revert(job_offer_id);
-        let bid_id = self.job_storage.next_bid_id();
-        let block_time = get_block_time();
-
-        let cspr_stake =
-            self.stake_cspr_or_reputation_for_bid(reputation_stake, purse, worker, bid_id);
-
-        let submit_bid_request = SubmitBidRequest {
-            bid_id,
-            timestamp: block_time,
-            job_offer_id,
-            proposed_timeframe: time,
-            proposed_payment: payment,
-            reputation_stake,
-            cspr_stake,
-            onboard,
-            worker,
-            worker_kyced: self.kyc.is_kycd(&worker),
-            worker_is_va: self.onboarding_info.is_onboarded(&worker),
-            job_poster: job_offer.job_poster,
-            max_budget: job_offer.max_budget,
-            auction_state: job_offer.auction_state(block_time),
-            va_can_bid_on_public_auction: job_offer.configuration.va_can_bid_on_public_auction(),
-        };
-
-        let bid = Bid::new(submit_bid_request);
-
-        self.job_storage.store_bid(bid);
-        self.job_storage.store_bid_id(job_offer_id, bid_id);
-        // TODO: Implement Event
-        // BidCreated::new(&bid).emit();
-    }
-
-    fn cancel_bid(&mut self, bid_id: BidId) {
-        let caller = caller();
-        let mut bid = self.job_storage.get_bid_or_revert(bid_id);
-        let job_offer = self.job_storage.get_job_offer_or_revert(bid.job_offer_id);
-
-        let cancel_bid_request = CancelBidRequest {
-            caller,
-            job_offer_status: job_offer.status,
-            block_time: get_block_time(),
-            va_bid_acceptance_timeout: job_offer.configuration.va_bid_acceptance_timeout(),
-        };
-
-        bid.cancel(cancel_bid_request);
-
-        self.unstake_cspr_or_reputation_for_bid(&bid);
-
-        // TODO: Implement Event
-        self.job_storage.store_bid(bid);
-    }
-
->>>>>>> 083059b7
-    fn pick_bid(&mut self, job_offer_id: u32, bid_id: u32, purse: URef) {
-        let mut job_offer = self
-            .bidding
-            .bid_storage
-            .get_job_offer_or_revert(job_offer_id);
-        let mut bid = self.bidding.bid_storage.get_bid_or_revert(bid_id);
-        let job_id = self.job_storage.next_job_id();
-
-        self.unstake_not_picked(job_offer_id, bid_id);
-
-        let pick_bid_request = PickBidRequest {
-            job_id,
-            job_offer_id,
-            bid_id,
-            caller: caller(),
-            poster: job_offer.job_poster,
-            worker: bid.worker,
-            is_worker_va: self.is_va(bid.worker),
-            onboard: bid.onboard,
-            block_time: get_block_time(),
-            timeframe: bid.proposed_timeframe,
-            payment: bid.proposed_payment,
-            transferred_cspr: cspr::deposit(purse),
-            stake: bid.reputation_stake,
-            external_worker_cspr_stake: bid.cspr_stake.unwrap_or_default(),
-        };
-
-        let job = Job::new(&pick_bid_request);
-
-        bid.picked(&pick_bid_request);
-
-        job_offer.in_progress(&pick_bid_request);
-
-        self.job_storage.store_job(job);
-        self.bidding.bid_storage.store_bid(bid);
-        self.bidding
-            .bid_storage
-            .store_active_job_offer_id(&job_offer.job_poster, job_offer_id);
-        self.bidding.bid_storage.store_job_offer(job_offer);
-        // TODO: Emit event.
-    }
-
     fn submit_job_proof(&mut self, job_id: JobId, proof: DocumentHash) {
         let mut job = self.job_storage.get_job_or_revert(job_id);
-<<<<<<< HEAD
-        let job_offer = self
-            .bidding
-            .bid_storage
-            .get_job_offer_or_revert(job.job_offer_id());
+        let job_offer = self.bid_storage.get_job_offer_or_revert(job.job_offer_id());
         let mut voting_configuration = job_offer.configuration().clone();
-        let bid = self.bidding.bid_storage.get_bid_or_revert(job.bid_id());
-=======
-        let job_offer = self.job_storage.get_job_offer_or_revert(job.job_offer_id());
-        let mut voting_configuration = job_offer.configuration().clone();
-        let bid = self.job_storage.get_bid_or_revert(job.bid_id());
->>>>>>> 083059b7
+        let bid = self.bid_storage.get_bid_or_revert(job.bid_id());
         let worker = caller();
 
         let submit_proof_request = SubmitJobProofRequest { proof };
@@ -420,7 +291,7 @@
         // TODO: Emit event.
 
         if job_offer.configuration.informal_stake_reputation() && !job.stake().is_zero() {
-            let bid = self.bidding.bid_storage.get_bid(job.bid_id()).unwrap();
+            let bid = self.bid_storage.get_bid(job.bid_id()).unwrap();
             self.refs
                 .reputation_token()
                 .unstake_bid(bid.borrow().into());
@@ -478,7 +349,6 @@
 
         let mut old_job: Job = self.job_storage.get_job_or_revert(job_id);
         let mut old_bid = self
-            .bidding
             .bid_storage
             .get_bid(old_job.bid_id())
             .unwrap_or_revert_with(Error::BidNotFound);
@@ -493,17 +363,18 @@
         self.burn_reputation_stake(&old_bid);
 
         // slash original worker
-        if self.is_va(old_bid.worker) {
+
+        if self.onboarding.is_onboarded(&old_bid.worker) {
             self.slash_worker(&old_job);
         }
 
         let reclaim_bid_request = ReclaimBidRequest {
-            new_bid_id: self.bidding.bid_storage.next_bid_id(),
+            new_bid_id: self.bid_storage.next_bid_id(),
             caller,
             cspr_stake,
             reputation_stake,
             new_worker,
-            new_worker_va: self.is_va(new_worker),
+            new_worker_va: self.onboarding.is_onboarded(&new_worker),
             new_worker_kyced: self.kyc.is_kycd(&new_worker),
             job_poster: old_job.poster(),
             onboard,
@@ -537,9 +408,9 @@
         }
 
         self.job_storage.store_job(old_job);
-        self.bidding.bid_storage.store_bid(old_bid);
+        self.bid_storage.store_bid(old_bid);
         self.job_storage.store_job(new_job);
-        self.bidding.bid_storage.store_bid(new_bid);
+        self.bid_storage.store_bid(new_bid);
 
         // continue as normal
         self.submit_job_proof(new_job_id, proof);
@@ -558,30 +429,11 @@
 
     fn finish_voting(&mut self, voting_id: VotingId, voting_type: VotingType) {
         let job = self.job_storage.get_job_by_voting_id(voting_id);
-<<<<<<< HEAD
-        let job_offer = self
-            .bidding
-            .bid_storage
-            .get_job_offer_or_revert(job.job_offer_id());
+        let job_offer = self.bid_storage.get_job_offer_or_revert(job.job_offer_id());
         let voting_summary = self.voting.finish_voting(voting_id, voting_type);
         match voting_summary.voting_type() {
             VotingType::Informal => match voting_summary.result() {
                 VotingResult::InFavor | VotingResult::Against => {
-=======
-        let job_offer = self.job_storage.get_job_offer_or_revert(job.job_offer_id());
-        let voting_summary = self.voting.finish_voting(voting_id, voting_type);
-        match voting_summary.voting_type() {
-            VotingType::Informal => match voting_summary.result() {
-                VotingResult::InFavor => {
-                    if !job_offer.configuration.informal_stake_reputation() {
-                        let bid = self.job_storage.get_bid(job.bid_id()).unwrap_or_revert();
-                        self.refs
-                            .reputation_token()
-                            .unstake_bid(bid.borrow().into());
-                    }
-                }
-                VotingResult::Against => {
->>>>>>> 083059b7
                     if !job_offer.configuration.informal_stake_reputation() {
                         let bid = self
                             .bidding
@@ -646,10 +498,6 @@
         self.job_storage.store_job(job);
     }
 
-    fn get_voting(&self, voting_id: VotingId) -> Option<VotingStateMachine> {
-        self.voting.get_voting(voting_id)
-    }
-
     fn get_cspr_balance(&self) -> U512 {
         cspr::main_purse_balance()
     }
@@ -669,11 +517,7 @@
 
         self.return_job_poster_payment_and_dos_fee(&job);
 
-        let bid = self
-            .bidding
-            .bid_storage
-            .get_bid(job.bid_id())
-            .unwrap_or_revert();
+        let bid = self.bid_storage.get_bid(job.bid_id()).unwrap_or_revert();
 
         // redistribute cspr stake
         if let Some(cspr_stake) = bid.cspr_stake {
@@ -685,7 +529,7 @@
         self.burn_reputation_stake(&bid);
 
         // slash worker
-        if self.is_va(bid.worker) {
+        if self.onboarding.is_onboarded(&bid.worker) {
             self.slash_worker(&job);
         }
 
@@ -696,10 +540,7 @@
     fn slash_all_active_job_offers(&mut self, bidder: Address) {
         self.access_control.ensure_whitelisted();
         // Cancel job offers created by the bidder.
-        let job_offer_ids = self
-            .bidding
-            .bid_storage
-            .clear_active_job_offers_ids(&bidder);
+        let job_offer_ids = self.bid_storage.clear_active_job_offers_ids(&bidder);
         for job_offer_id in job_offer_ids {
             self.bidding.cancel_all_bids(job_offer_id);
             self.bidding.return_job_offer_poster_dos_fee(job_offer_id);
@@ -728,7 +569,7 @@
             .unstake_bid(bid.borrow().into());
 
         // TODO: Implement Event
-        self.bidding.bid_storage.store_bid(bid);
+        self.bid_storage.store_bid(bid);
     }
 
     fn slash_voter(&mut self, _voter: Address, _voting_id: VotingId) {
@@ -739,7 +580,7 @@
 
 impl BidEscrowContract {
     fn slash_worker(&self, job: &Job) {
-        let config = self.bidding.bid_storage.get_job_offer_configuration(job);
+        let config = self.bid_storage.get_job_offer_configuration(job);
         let worker_balance = self.refs.reputation_token().balance_of(job.worker());
         let amount_to_burn = config.apply_default_reputation_slash_to(worker_balance);
         self.refs
@@ -747,28 +588,9 @@
             .burn(job.worker(), amount_to_burn);
     }
 
-<<<<<<< HEAD
-=======
-    fn cancel_all_bids(&mut self, job_offer_id: JobOfferId) {
-        let bids_amount = self.job_storage.get_bids_count(job_offer_id);
-        let mut bids = Vec::<ShortenedBid>::new();
-        for i in 0..bids_amount {
-            let mut bid = self.job_storage.get_nth_bid(job_offer_id, i);
-            if let Some(cspr) = bid.cspr_stake {
-                cspr::withdraw(bid.worker, cspr);
-            }
-            bids.push(bid.borrow().into());
-            bid.cancel_without_validation();
-            self.job_storage.store_bid(bid);
-        }
-        self.refs.reputation_token().bulk_unstake_bid(bids);
-    }
-
->>>>>>> 083059b7
     fn redistribute_cspr_internal_worker(&mut self, job: &Job) {
         let to_redistribute = self.redistribute_to_governance(job, job.payment());
         let redistribute_to_all_vas = self
-            .bidding
             .bid_storage
             .get_job_offer_or_revert(job.job_offer_id())
             .configuration
@@ -784,7 +606,7 @@
 
     fn redistribute_cspr_external_worker(&mut self, job: &Job) {
         let total_left = self.redistribute_to_governance(job, job.payment());
-        let config = self.bidding.bid_storage.get_job_offer_configuration(job);
+        let config = self.bid_storage.get_job_offer_configuration(job);
         let to_redistribute = config.apply_default_policing_rate_to(total_left);
         let to_worker = total_left - to_redistribute;
 
@@ -792,7 +614,6 @@
         cspr::withdraw(job.worker(), to_worker);
 
         let redistribute_to_all_vas = self
-            .bidding
             .bid_storage
             .get_job_offer_or_revert(job.job_offer_id())
             .configuration
@@ -820,7 +641,7 @@
     }
 
     fn redistribute_to_governance(&mut self, job: &Job, payment: U512) -> U512 {
-        let configuration = self.bidding.bid_storage.get_job_offer_configuration(job);
+        let configuration = self.bid_storage.get_job_offer_configuration(job);
 
         let governance_wallet: Address = configuration.bid_escrow_wallet_address();
         let governance_wallet_payment = configuration.apply_bid_escrow_payment_ratio_to(payment);
@@ -854,33 +675,13 @@
     }
 
     fn return_job_poster_payment_and_dos_fee(&mut self, job: &Job) {
-<<<<<<< HEAD
-        let job_offer = self
-            .bidding
-            .bid_storage
-            .get_job_offer_or_revert(job.job_offer_id());
-=======
-        let job_offer = self.job_storage.get_job_offer_or_revert(job.job_offer_id());
->>>>>>> 083059b7
+        let job_offer = self.bid_storage.get_job_offer_or_revert(job.job_offer_id());
         cspr::withdraw(job.poster(), job.payment() + job_offer.dos_fee);
     }
 
     fn return_job_poster_dos_fee(&mut self, job: &Job) {
-<<<<<<< HEAD
-        let job_offer = self
-            .bidding
-            .bid_storage
-            .get_job_offer_or_revert(job.job_offer_id());
+        let job_offer = self.bid_storage.get_job_offer_or_revert(job.job_offer_id());
         cspr::withdraw(job.poster(), job_offer.dos_fee);
-=======
-        let job_offer = self.job_storage.get_job_offer_or_revert(job.job_offer_id());
-        cspr::withdraw(job.poster(), job_offer.dos_fee);
-    }
-
-    fn return_job_offer_poster_dos_fee(&mut self, job_offer_id: JobOfferId) {
-        let job_offer = self.job_storage.get_job_offer_or_revert(job_offer_id);
-        cspr::withdraw(job_offer.job_poster, job_offer.dos_fee);
->>>>>>> 083059b7
     }
 
     fn return_external_worker_cspr_stake(&mut self, job: &Job) {
@@ -888,7 +689,7 @@
     }
 
     fn mint_and_redistribute_reputation_for_internal_worker(&mut self, job: &Job) {
-        let configuration = self.bidding.bid_storage.get_job_offer_configuration(job);
+        let configuration = self.bid_storage.get_job_offer_configuration(job);
 
         let reputation_to_mint = configuration.apply_reputation_conversion_rate_to(job.payment());
         let reputation_to_redistribute =
@@ -905,7 +706,7 @@
     }
 
     fn mint_and_redistribute_reputation_for_external_worker(&mut self, job: &Job) {
-        let configuration = self.bidding.bid_storage.get_job_offer_configuration(job);
+        let configuration = self.bid_storage.get_job_offer_configuration(job);
         let reputation_to_mint = configuration.apply_reputation_conversion_rate_to(job.payment());
         let reputation_to_redistribute =
             configuration.apply_default_policing_rate_to(reputation_to_mint);
@@ -942,81 +743,13 @@
         }
     }
 
-    fn is_va(&self, address: Address) -> bool {
-        !self.refs.va_token().balance_of(address).is_zero()
-    }
-
-    fn unstake_not_picked(&mut self, job_offer_id: JobOfferId, bid_id: BidId) {
-        let bids_amount = self.bidding.bid_storage.get_bids_count(job_offer_id);
-        let mut bids = Vec::<ShortenedBid>::new();
-        for i in 0..bids_amount {
-            let mut bid = self.bidding.bid_storage.get_nth_bid(job_offer_id, i);
-
-            if bid.bid_id != bid_id && bid.status == BidStatus::Created {
-                if let Some(cspr) = bid.cspr_stake {
-                    cspr::withdraw(bid.worker, cspr);
-                }
-                bids.push(bid.borrow().into());
-                bid.reject_without_validation();
-                self.bidding.bid_storage.store_bid(bid);
-            }
-        }
-        self.refs.reputation_token().bulk_unstake_bid(bids);
-    }
-
     fn burn_external_worker_reputation(&self, job: &Job) {
-        let config = self.bidding.bid_storage.get_job_offer_configuration(job);
+        let config = self.bid_storage.get_job_offer_configuration(job);
 
         let stake = config.apply_reputation_conversion_rate_to(job.external_worker_cspr_stake());
         self.refs.reputation_token().burn(job.worker(), stake);
     }
 
-<<<<<<< HEAD
-=======
-    /// Builds Configuration for a Bid Escrow Entities
-    fn configuration(&self) -> Rc<Configuration> {
-        Rc::new(
-            ConfigurationBuilder::new(&self.refs)
-                .is_bid_escrow(true)
-                .only_va_can_create(false)
-                .build(),
-        )
-    }
-
-    fn stake_cspr_or_reputation_for_bid(
-        &mut self,
-        reputation_stake: U512,
-        purse: Option<URef>,
-        worker: Address,
-        bid_id: BidId,
-    ) -> Option<U512> {
-        match purse {
-            None => {
-                let bid = ShortenedBid::new(bid_id, reputation_stake, worker);
-                self.refs.reputation_token().stake_bid(bid);
-                None
-            }
-            Some(purse) => {
-                let cspr_stake = cspr::deposit(purse);
-                Some(cspr_stake)
-            }
-        }
-    }
-
-    fn unstake_cspr_or_reputation_for_bid(&mut self, bid: &Bid) {
-        match bid.cspr_stake {
-            None => {
-                self.refs
-                    .reputation_token()
-                    .unstake_bid(bid.borrow().into());
-            }
-            Some(cspr_stake) => {
-                cspr::withdraw(bid.worker, cspr_stake);
-            }
-        }
-    }
-
->>>>>>> 083059b7
     fn burn_reputation_stake(&mut self, bid: &Bid) {
         if bid.reputation_stake > U512::zero() {
             self.refs
@@ -1028,15 +761,6 @@
         }
     }
 }
-
-#[cfg(feature = "test-support")]
-use casper_dao_utils::TestContract;
-
-use crate::escrow::{
-    bid::ReclaimBidRequest,
-    bidding::Bidding,
-    job::{PickBidRequest, ReclaimJobRequest, SubmitJobProofRequest},
-};
 
 #[cfg(feature = "test-support")]
 impl BidEscrowContractTest {
