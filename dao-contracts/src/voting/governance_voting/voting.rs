--- conflicted
+++ resolved
@@ -6,11 +6,8 @@
 };
 use casper_types::{RuntimeArgs, U256};
 
-<<<<<<< HEAD
+/// Result of a Voting
 #[derive(PartialEq)]
-=======
-/// Result of a Voting
->>>>>>> 29706d74
 pub enum VotingResult {
     InFavor,
     Against,
@@ -23,7 +20,7 @@
     Formal,
 }
 
-<<<<<<< HEAD
+/// Finished Voting summary
 #[allow(dead_code)]
 pub struct VotingSummary {
     result: VotingResult,
@@ -54,13 +51,6 @@
         }
     }
 
-    pub fn is_informal_voting_in_favor(&self) -> bool {
-        match self.ty {
-            VotingType::Informal => self.result == VotingResult::InFavor,
-            VotingType::Formal => false,
-        }
-    }
-
     pub fn formal_voting_id(&self) -> Option<VotingId> {
         self.formal_voting_id
     }
@@ -70,9 +60,7 @@
     }
 }
 
-=======
 /// Voting configuration, created and persisted since voting start
->>>>>>> 29706d74
 #[derive(Debug, Default, Clone, CLTyped, ToBytes, FromBytes, PartialEq)]
 pub struct VotingConfiguration {
     pub formal_voting_quorum: U256,
