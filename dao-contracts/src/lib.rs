//! A selection of contracts implemented for usage in DAO

#[doc(hidden)]
pub mod action;
mod admin;
pub mod escrow;
mod bid_escrow;
mod builder;
mod kyc_nft;
mod kyc_voter;
<<<<<<< HEAD
mod rate_provider;
=======
pub mod rules;
>>>>>>> 2de9bdbd
mod slashing_voter;
mod va_nft;

pub mod config;
#[doc(hidden)]
pub mod mocks;
pub mod repo_voter;
pub mod reputation;
pub mod reputation_voter;
pub mod simple_voter;
pub mod variable_repository;
pub mod voting;

#[doc(hidden)]
#[cfg(feature = "test-support")]
pub use admin::AdminContractTest;
pub use admin::{AdminContract, AdminContractCaller, AdminContractInterface};
#[cfg(feature = "test-support")]
pub use bid_escrow::BidEscrowContractTest;
pub use bid_escrow::{BidEscrowContract, BidEscrowContractCaller, BidEscrowContractInterface};
pub use builder::configuration_builder::ConfigurationBuilder;
pub use config::configuration::*;
#[cfg(feature = "test-support")]
pub use kyc_nft::KycNftContractTest;
pub use kyc_nft::{KycNftContract, KycNftContractCaller, KycNftContractInterface};
#[cfg(feature = "test-support")]
pub use kyc_voter::KycVoterContractTest;
pub use kyc_voter::{KycVoterContract, KycVoterContractCaller, KycVoterContractInterface};
#[cfg(feature = "test-support")]
pub use mocks::mock_voter::MockVoterContractTest;
#[doc(hidden)]
pub use mocks::mock_voter::{
    MockVoterContract,
    MockVoterContractCaller,
    MockVoterContractInterface,
};
#[cfg(feature = "test-support")]
pub use rate_provider::CSPRRateProviderContractTest;
pub use rate_provider::{
    CSPRRateProviderContract,
    CSPRRateProviderContractCaller,
    CSPRRateProviderContractInterface,
};
#[cfg(feature = "test-support")]
pub use repo_voter::RepoVoterContractTest;
pub use repo_voter::{RepoVoterContract, RepoVoterContractCaller, RepoVoterContractInterface};
#[cfg(feature = "test-support")]
pub use reputation::ReputationContractTest;
pub use reputation::{ReputationContract, ReputationContractCaller, ReputationContractInterface};
#[cfg(feature = "test-support")]
pub use reputation_voter::ReputationVoterContractTest;
pub use reputation_voter::{
    ReputationVoterContract,
    ReputationVoterContractCaller,
    ReputationVoterContractInterface,
};
#[cfg(feature = "test-support")]
pub use simple_voter::SimpleVoterContractTest;
pub use simple_voter::{
    SimpleVoterContract,
    SimpleVoterContractCaller,
    SimpleVoterContractInterface,
};
#[cfg(feature = "test-support")]
pub use slashing_voter::SlashingVoterContractTest;
pub use slashing_voter::{
    SlashingVoterContract,
    SlashingVoterContractCaller,
    SlashingVoterContractInterface,
};
#[cfg(feature = "test-support")]
pub use va_nft::VaNftContractTest;
pub use va_nft::{VaNftContract, VaNftContractCaller, VaNftContractInterface};
#[cfg(feature = "test-support")]
pub use variable_repository::VariableRepositoryContractTest;
pub use variable_repository::{
    VariableRepositoryContract,
    VariableRepositoryContractCaller,
    VariableRepositoryContractInterface,
};<|MERGE_RESOLUTION|>--- conflicted
+++ resolved
@@ -8,11 +8,8 @@
 mod builder;
 mod kyc_nft;
 mod kyc_voter;
-<<<<<<< HEAD
 mod rate_provider;
-=======
 pub mod rules;
->>>>>>> 2de9bdbd
 mod slashing_voter;
 mod va_nft;
 
