mod governance_voting_common;
extern crate speculate;

<<<<<<< HEAD
use casper_dao_utils::{consts, Address, Error, TestContract, TestEnv};
use casper_types::{
    bytesrepr::{Bytes, ToBytes},
    U256,
=======
use casper_dao_contracts::voting::{
    consts as gv_consts, Ballot, Choice, VoteCast, VotingContractCreated, VotingCreated,
    VotingEnded, VotingId,
>>>>>>> 58f8ffb9
};
use casper_dao_utils::Error;
use speculate::speculate;

use casper_types::U256;

speculate! {
    context "governance voting" {
        before {
            let informal_quorum = U256::from(500);
            let formal_quorum = U256::from(750);
            let total_onboarded = 4;
            #[allow(unused_variables)]
            let minimum_reputation = U256::from(500);
            #[allow(unused_variables)]
            let minted_reputation = 10_000;
            let informal_voting_time: u64 = 3_600;
            let formal_voting_time: u64 = 2 * informal_voting_time;
            #[allow(unused_variables)]
            let after_informal_voting_time = informal_voting_time + 1;
            #[allow(unused_variables)]
            let after_formal_voting_time = formal_voting_time + 1;
        }

        describe "voting contact" {
            before {
                #[allow(unused_mut, unused_variables)]
                let (mut mock_voter_contract, variable_repo_contract, reputation_token_contract) = governance_voting_common::setup_voting_contract(informal_quorum, formal_quorum, total_onboarded);
            }

            it "emits event with correct values" {
                assert_eq!(mock_voter_contract.get_reputation_token_address(), reputation_token_contract.address());
                assert_eq!(mock_voter_contract.get_variable_repo_address(), variable_repo_contract.address());

                mock_voter_contract.assert_last_event(
                    VotingContractCreated {
                        variable_repo: variable_repo_contract.address(),
                        reputation_token: reputation_token_contract.address(),
                        voter_contract: mock_voter_contract.address(),
                    },
                );
            }

            it "disallows creating voting with not enough reputation staked" {
                assert_eq!(
                mock_voter_contract
                    .create_voting("some_value".to_string(), minimum_reputation - U256::one()),
                    Err(Error::NotEnoughReputation)
                );
            }

            it "disallows creating voting with reputation that creator doesn't have" {
                assert_eq!(
                mock_voter_contract
                    .create_voting("some_value".to_string(), U256::from(minted_reputation) + U256::one()),
                    Err(Error::InsufficientBalance)
                );
            }

            it "can count votings" {
                mock_voter_contract
                    .create_voting("some_value".to_string(), minimum_reputation)
                    .unwrap(); // id = 0
                mock_voter_contract
                    .create_voting("another_value".to_string(), minimum_reputation)
                    .unwrap(); // id = 1
                mock_voter_contract
                    .create_voting("yet_another_value".to_string(), minimum_reputation)
                    .unwrap(); // id = 2

                let voting_created_event: VotingCreated = mock_voter_contract.event(-2);

                assert_eq!(voting_created_event.voting_id, VotingId::from(2));
            }
        }

        describe "creating informal voting" {
            before {
                #[allow(unused_mut, unused_variables)]
                let (mut mock_voter_contract, reputation_token_contract, informal_voting) = governance_voting_common::setup_voting_contract_with_informal_voting(informal_quorum, formal_quorum, total_onboarded);
                #[allow(unused_variables)]
                let creator = mock_voter_contract.get_env().get_account(0);
            }

            it "emits an event" {
                mock_voter_contract.assert_event_at(-2, VotingCreated {
                    creator,
                    voting_id: VotingId::zero(),
                    stake: minimum_reputation,
                });
            }

            test "that voting is created correctly" {
                let voting_created_event : VotingCreated = mock_voter_contract.event(-2);
                let ballot_cast_event: VoteCast = mock_voter_contract.event(-1);
                let first_ballot: Ballot = mock_voter_contract.get_ballot(informal_voting.voting_id(), creator).unwrap();

                assert_eq!(informal_voting.voting_id(), VotingId::zero());
                assert_eq!(informal_voting.formal_voting_time(), formal_voting_time);
                assert_eq!(informal_voting.informal_voting_time(), informal_voting_time);
                assert_eq!(informal_voting.formal_voting_quorum(), casper_dao_utils::math::promils_of(U256::from(total_onboarded), formal_quorum).unwrap());
                assert_eq!(informal_voting.informal_voting_quorum(), casper_dao_utils::math::promils_of(U256::from(total_onboarded), informal_quorum).unwrap());
                assert_eq!(voting_created_event.voting_id, informal_voting.voting_id());
                assert_eq!(voting_created_event.creator, creator);
                assert_eq!(voting_created_event.stake, minimum_reputation);

                // first vote is cast automatically
                assert_eq!(first_ballot.voting_id, informal_voting.voting_id());
                assert_eq!(first_ballot.voter, Some(creator));
                assert!(first_ballot.choice.is_in_favor());
                assert_eq!(first_ballot.stake, minimum_reputation);
                assert_eq!(ballot_cast_event, VoteCast { voter: creator, voting_id: informal_voting.voting_id(), choice: Choice::InFavor, stake: minimum_reputation });
                assert_eq!(mock_voter_contract.get_voter(informal_voting.voting_id(), 0).unwrap(), creator);

                // only one vote is cast TODO: Check harder
                assert_eq!(mock_voter_contract.get_voter(informal_voting.voting_id(), 1), None);
            }

            test "that creator cannot vote on his own voting" {
                assert_eq!(
                    mock_voter_contract.as_account(creator).vote(informal_voting.voting_id(), casper_dao_contracts::voting::Choice::InFavor, minimum_reputation),
                    Err(Error::CannotVoteTwice)
                );
            }

            test "that someone else cannot vote twice on the same voting" {
                mock_voter_contract.as_nth_account(1).vote(informal_voting.voting_id(), casper_dao_contracts::voting::Choice::InFavor, minimum_reputation).unwrap();
                assert_eq!(
                    mock_voter_contract.as_nth_account(1).vote(informal_voting.voting_id(), casper_dao_contracts::voting::Choice::InFavor, minimum_reputation),
                    Err(Error::CannotVoteTwice)
                );
            }

            describe "when informal voting ends without reaching quorum" {
                before {
                    mock_voter_contract.advance_block_time_by(after_informal_voting_time);
                    mock_voter_contract.finish_voting(informal_voting.voting_id()).unwrap();
                }

                it "emits proper event" {
                    mock_voter_contract.assert_last_event(VotingEnded {
                        voting_id: informal_voting.voting_id(),
                        result: gv_consts::INFORMAL_VOTING_QUORUM_NOT_REACHED.into(),
                        votes_count: U256::from(1),
                        stake_in_favor: minimum_reputation,
                        stake_against: U256::zero(),
                        informal_voting_id: VotingId::zero(),
                        formal_voting_id: None,
                    });
                }

                it "is completed" {
                    governance_voting_common::assert_voting_completed(&mut mock_voter_contract, informal_voting.voting_id());
                }

                it "doesn't create new voting" {
                    assert_eq!(
                        mock_voter_contract.get_voting(informal_voting.voting_id() + 1),
                        None
                    );
                }
            }

            describe "when informal voting is rejected" {
                before {
                    governance_voting_common::mass_vote(0, 3, &mut mock_voter_contract, &informal_voting);
                    mock_voter_contract.advance_block_time_by(after_informal_voting_time);
                    mock_voter_contract.finish_voting(informal_voting.voting_id()).unwrap();
                }

                it "emits proper event" {
                    mock_voter_contract.assert_last_event(VotingEnded {
                        voting_id: informal_voting.voting_id(),
                        result: gv_consts::INFORMAL_VOTING_REJECTED.into(),
                        votes_count: U256::from(4),
                        stake_in_favor: minimum_reputation,
                        stake_against: minimum_reputation * 3,
                        informal_voting_id: VotingId::zero(),
                        formal_voting_id: None,
                    });
                }

                it "is completed" {
                    governance_voting_common::assert_voting_completed(&mut mock_voter_contract, informal_voting.voting_id());
                }

                it "doesn't create new voting" {
                    assert_eq!(
                        mock_voter_contract.get_voting(informal_voting.voting_id() + 1),
                        None
                    );
                }
            }

            describe "when informal voting is completed" {
                before {
                    governance_voting_common::mass_vote(3, 1, &mut mock_voter_contract, &informal_voting);
                    mock_voter_contract.advance_block_time_by(after_informal_voting_time);
                    mock_voter_contract.finish_voting(informal_voting.voting_id()).unwrap();
                }

                it "emits proper event" {
                    mock_voter_contract.assert_last_event(VotingEnded {
                        voting_id: informal_voting.voting_id(),
                        result: gv_consts::INFORMAL_VOTING_PASSED.into(),
                        votes_count: U256::from(4),
                        stake_in_favor: minimum_reputation * 3,
                        stake_against: minimum_reputation,
                        informal_voting_id: informal_voting.voting_id(),
                        formal_voting_id: Some(informal_voting.voting_id() + 1),
                    });
                }

                it "is completed" {
                    governance_voting_common::assert_voting_completed(&mut mock_voter_contract, informal_voting.voting_id());
                }

                it "created new formal voting" {
                    let formal_voting = mock_voter_contract.get_voting(informal_voting.voting_id() + 1).unwrap();
                    assert_eq!(formal_voting.voting_id(), informal_voting.voting_id()+1);
                    assert_eq!(formal_voting.informal_voting_id(), informal_voting.voting_id());
                    assert_eq!(formal_voting.formal_voting_id(), Some(formal_voting.voting_id()));
                    assert!(!formal_voting.completed());
                }
            }

        }

        describe "creating formal voting" {
            before {
                #[allow(unused_mut, unused_variables)]
                let (mut mock_voter_contract, reputation_token_contract, formal_voting) = governance_voting_common::setup_voting_contract_with_formal_voting(informal_quorum, formal_quorum, total_onboarded);
                #[allow(unused_variables)]
                let creator = mock_voter_contract.get_env().get_account(0);
            }

            it "emits proper event" {
                mock_voter_contract.assert_event_at(-3, VotingCreated {
                    creator,
                    voting_id: VotingId::one(),
                    stake: minimum_reputation,
                });
            }

            describe "when formal voting ends without reaching quorum" {
                before {
                    mock_voter_contract.advance_block_time_by(after_formal_voting_time);
                    mock_voter_contract.finish_voting(formal_voting.voting_id()).unwrap();
                }

                it "emits proper event" {
                    mock_voter_contract.assert_last_event(VotingEnded {
                        voting_id: formal_voting.voting_id(),
                        result: gv_consts::FORMAL_VOTING_QUORUM_NOT_REACHED.into(),
                        votes_count: U256::from(1),
                        stake_in_favor: minimum_reputation,
                        stake_against: U256::zero(),
                        informal_voting_id: VotingId::zero(),
                        formal_voting_id: Some(VotingId::one()),
                    });
                }

                it "is completed" {
                    governance_voting_common::assert_voting_completed(&mut mock_voter_contract, formal_voting.voting_id());
                }

                it "does not perform its action" {
                    let variable = mock_voter_contract.get_variable();
                    assert_eq!(variable, "");
                }
            }

            describe "when formal voting is rejected" {
                before {
                    governance_voting_common::mass_vote(1, 3, &mut mock_voter_contract, &formal_voting);
                    mock_voter_contract.advance_block_time_by(after_formal_voting_time);
                    mock_voter_contract.finish_voting(formal_voting.voting_id()).unwrap();
                }

                it "emits proper event" {
                    mock_voter_contract.assert_last_event(VotingEnded {
                        voting_id: formal_voting.voting_id(),
                        result: gv_consts::FORMAL_VOTING_REJECTED.into(),
                        votes_count: U256::from(4),
                        stake_in_favor: minimum_reputation,
                        stake_against: minimum_reputation * 3,
                        informal_voting_id: VotingId::zero(),
                        formal_voting_id: Some(VotingId::one()),
                    });
                }

                it "is completed" {
                    governance_voting_common::assert_voting_completed(&mut mock_voter_contract, formal_voting.voting_id());
                }

                it "does not perform its action" {
                    let variable = mock_voter_contract.get_variable();
                    assert_eq!(variable, "");
                }
            }

            describe "when formal voting is completed" {
                before {
                    governance_voting_common::mass_vote(3, 1, &mut mock_voter_contract, &formal_voting);
                    mock_voter_contract.advance_block_time_by(after_formal_voting_time);
                    mock_voter_contract.finish_voting(formal_voting.voting_id()).unwrap();
                }

                it "emits proper event" {
                    mock_voter_contract.assert_last_event(VotingEnded {
                        voting_id: formal_voting.voting_id(),
                        result: gv_consts::FORMAL_VOTING_PASSED.into(),
                        votes_count: U256::from(4),
                        stake_in_favor: minimum_reputation * 3,
                        stake_against: minimum_reputation,
                        informal_voting_id: VotingId::zero(),
                        formal_voting_id: Some(VotingId::one()),
                    });
                }

                it "is completed" {
                    governance_voting_common::assert_voting_completed(&mut mock_voter_contract, formal_voting.voting_id());
                }

                it "does perform its action" {
                    let variable = mock_voter_contract.get_variable();
                    assert_ne!(variable, "");
                }
            }
        }
    }
}<|MERGE_RESOLUTION|>--- conflicted
+++ resolved
@@ -1,21 +1,14 @@
 mod governance_voting_common;
 extern crate speculate;
 
-<<<<<<< HEAD
-use casper_dao_utils::{consts, Address, Error, TestContract, TestEnv};
-use casper_types::{
-    bytesrepr::{Bytes, ToBytes},
-    U256,
-=======
 use casper_dao_contracts::voting::{
     consts as gv_consts, Ballot, Choice, VoteCast, VotingContractCreated, VotingCreated,
     VotingEnded, VotingId,
->>>>>>> 58f8ffb9
 };
 use casper_dao_utils::Error;
+use casper_dao_utils::TestContract;
+use casper_types::U256;
 use speculate::speculate;
-
-use casper_types::U256;
 
 speculate! {
     context "governance voting" {
