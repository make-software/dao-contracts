--- conflicted
+++ resolved
@@ -105,12 +105,8 @@
     informal_voting_id: VotingId,
     formal_voting_id: Option<VotingId>,
     creator: Address,
-<<<<<<< HEAD
-    voting_configuration: DaoConfiguration,
     is_canceled: bool,
-=======
     configuration: Configuration,
->>>>>>> 7b92ba3a
 }
 
 impl Voting {
@@ -132,12 +128,8 @@
             informal_voting_id: voting_id,
             formal_voting_id: None,
             creator,
-<<<<<<< HEAD
-            voting_configuration,
             is_canceled: false,
-=======
             configuration: voting_configuration,
->>>>>>> 7b92ba3a
         }
     }
 
@@ -177,13 +169,9 @@
             informal_voting_id: self.informal_voting_id,
             formal_voting_id: Some(new_voting_id),
             creator: self.creator,
-<<<<<<< HEAD
-            voting_configuration,
             // TODO: Shoudn't be false.
             is_canceled: self.is_canceled,
-=======
             configuration: voting_configuration,
->>>>>>> 7b92ba3a
         }
     }
 
@@ -376,15 +364,9 @@
         self.configuration.informal_voting_time()
     }
 
-<<<<<<< HEAD
     /// Get the voting's contract call reference.
     pub fn contract_calls(&self) -> &Vec<ContractCall> {
-        &self.voting_configuration.contract_calls
-=======
-    /// Get the voting's contract call.
-    pub fn contract_call(&self) -> Option<ContractCall> {
-        self.configuration.contract_call()
->>>>>>> 7b92ba3a
+        &self.configuration.contract_calls()
     }
 
     /// Get a reference to the voting's voting configuration.
