--- conflicted
+++ resolved
@@ -9,9 +9,6 @@
 use delegate::delegate;
 
 use crate::{
-<<<<<<< HEAD
-    voting::{types::VotingId, voting::Voting, Ballot, Choice, GovernanceVoting},
-=======
     voting::{
         types::VotingId,
         voting_state_machine::VotingStateMachine,
@@ -19,7 +16,6 @@
         Choice,
         VotingEngine,
     },
->>>>>>> 2de9bdbd
     ConfigurationBuilder,
 };
 
